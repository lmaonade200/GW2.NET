﻿<?xml version="1.0" encoding="utf-8"?>
<Project ToolsVersion="12.0" DefaultTargets="Build" xmlns="http://schemas.microsoft.com/developer/msbuild/2003">
  <Import Project="$(MSBuildExtensionsPath)\$(MSBuildToolsVersion)\Microsoft.Common.props" Condition="Exists('$(MSBuildExtensionsPath)\$(MSBuildToolsVersion)\Microsoft.Common.props')" />
  <PropertyGroup>
    <Configuration Condition=" '$(Configuration)' == '' ">Debug</Configuration>
    <Platform Condition=" '$(Platform)' == '' ">AnyCPU</Platform>
    <ProjectGuid>{190833B0-3E2E-4C89-9C29-BF577C02219B}</ProjectGuid>
    <OutputType>Library</OutputType>
    <AppDesignerFolder>Properties</AppDesignerFolder>
    <RootNamespace>GW2NET.MumbleLink</RootNamespace>
    <AssemblyName>GW2NET.MumbleLink</AssemblyName>
    <TargetFrameworkVersion>v4.5.3</TargetFrameworkVersion>
    <FileAlignment>512</FileAlignment>
    <SccProjectName>SAK</SccProjectName>
    <SccLocalPath>SAK</SccLocalPath>
    <SccAuxPath>SAK</SccAuxPath>
    <SccProvider>SAK</SccProvider>
<<<<<<< HEAD
    <TargetFrameworkProfile />
=======
    <CodeContractsAssemblyMode>0</CodeContractsAssemblyMode>
>>>>>>> 664f0098
  </PropertyGroup>
  <PropertyGroup Condition=" '$(Configuration)|$(Platform)' == 'Debug|AnyCPU' ">
    <DebugSymbols>true</DebugSymbols>
    <DebugType>full</DebugType>
    <Optimize>false</Optimize>
    <OutputPath>bin\Debug\</OutputPath>
    <DefineConstants>DEBUG;TRACE</DefineConstants>
    <ErrorReport>prompt</ErrorReport>
    <WarningLevel>4</WarningLevel>
    <Prefer32Bit>false</Prefer32Bit>
  </PropertyGroup>
  <PropertyGroup Condition=" '$(Configuration)|$(Platform)' == 'Release|AnyCPU' ">
    <DebugType>pdbonly</DebugType>
    <Optimize>true</Optimize>
    <OutputPath>bin\Release\</OutputPath>
    <DefineConstants>TRACE</DefineConstants>
    <ErrorReport>prompt</ErrorReport>
    <WarningLevel>4</WarningLevel>
<<<<<<< HEAD
    <Prefer32Bit>false</Prefer32Bit>
=======
    <DocumentationFile>bin\Release\GW2NET.MumbleLink.XML</DocumentationFile>
    <CodeContractsEnableRuntimeChecking>False</CodeContractsEnableRuntimeChecking>
    <CodeContractsRuntimeOnlyPublicSurface>False</CodeContractsRuntimeOnlyPublicSurface>
    <CodeContractsRuntimeThrowOnFailure>True</CodeContractsRuntimeThrowOnFailure>
    <CodeContractsRuntimeCallSiteRequires>False</CodeContractsRuntimeCallSiteRequires>
    <CodeContractsRuntimeSkipQuantifiers>False</CodeContractsRuntimeSkipQuantifiers>
    <CodeContractsRunCodeAnalysis>False</CodeContractsRunCodeAnalysis>
    <CodeContractsNonNullObligations>True</CodeContractsNonNullObligations>
    <CodeContractsBoundsObligations>True</CodeContractsBoundsObligations>
    <CodeContractsArithmeticObligations>True</CodeContractsArithmeticObligations>
    <CodeContractsEnumObligations>True</CodeContractsEnumObligations>
    <CodeContractsRedundantAssumptions>True</CodeContractsRedundantAssumptions>
    <CodeContractsAssertsToContractsCheckBox>True</CodeContractsAssertsToContractsCheckBox>
    <CodeContractsRedundantTests>True</CodeContractsRedundantTests>
    <CodeContractsMissingPublicRequiresAsWarnings>True</CodeContractsMissingPublicRequiresAsWarnings>
    <CodeContractsMissingPublicEnsuresAsWarnings>False</CodeContractsMissingPublicEnsuresAsWarnings>
    <CodeContractsInferRequires>True</CodeContractsInferRequires>
    <CodeContractsInferEnsures>False</CodeContractsInferEnsures>
    <CodeContractsInferEnsuresAutoProperties>True</CodeContractsInferEnsuresAutoProperties>
    <CodeContractsInferObjectInvariants>False</CodeContractsInferObjectInvariants>
    <CodeContractsSuggestAssumptions>False</CodeContractsSuggestAssumptions>
    <CodeContractsSuggestAssumptionsForCallees>False</CodeContractsSuggestAssumptionsForCallees>
    <CodeContractsSuggestRequires>False</CodeContractsSuggestRequires>
    <CodeContractsNecessaryEnsures>True</CodeContractsNecessaryEnsures>
    <CodeContractsSuggestObjectInvariants>False</CodeContractsSuggestObjectInvariants>
    <CodeContractsSuggestReadonly>True</CodeContractsSuggestReadonly>
    <CodeContractsRunInBackground>True</CodeContractsRunInBackground>
    <CodeContractsShowSquigglies>True</CodeContractsShowSquigglies>
    <CodeContractsUseBaseLine>False</CodeContractsUseBaseLine>
    <CodeContractsEmitXMLDocs>True</CodeContractsEmitXMLDocs>
    <CodeContractsCustomRewriterAssembly />
    <CodeContractsCustomRewriterClass />
    <CodeContractsLibPaths />
    <CodeContractsExtraRewriteOptions />
    <CodeContractsExtraAnalysisOptions />
    <CodeContractsSQLServerOption />
    <CodeContractsBaseLineFile />
    <CodeContractsCacheAnalysisResults>True</CodeContractsCacheAnalysisResults>
    <CodeContractsSkipAnalysisIfCannotConnectToCache>False</CodeContractsSkipAnalysisIfCannotConnectToCache>
    <CodeContractsFailBuildOnWarnings>False</CodeContractsFailBuildOnWarnings>
    <CodeContractsBeingOptimisticOnExternal>True</CodeContractsBeingOptimisticOnExternal>
    <CodeContractsRuntimeCheckingLevel>Full</CodeContractsRuntimeCheckingLevel>
    <CodeContractsReferenceAssembly>Build</CodeContractsReferenceAssembly>
    <CodeContractsAnalysisWarningLevel>0</CodeContractsAnalysisWarningLevel>
>>>>>>> 664f0098
  </PropertyGroup>
  <ItemGroup>
    <Reference Include="System" />
    <Reference Include="System.Core" />
    <Reference Include="System.Runtime.Serialization" />
    <Reference Include="System.Xml.Linq" />
    <Reference Include="System.Data.DataSetExtensions" />
    <Reference Include="Microsoft.CSharp" />
    <Reference Include="System.Data" />
    <Reference Include="System.Xml" />
  </ItemGroup>
  <ItemGroup>
    <Compile Include="..\..\Solution Items\SharedAssemblyInfo.cs">
      <Link>Properties\SharedAssemblyInfo.cs</Link>
    </Compile>
    <Compile Include="Avatar.cs" />
    <Compile Include="AvatarContext.cs" />
    <Compile Include="Identity.cs" />
    <Compile Include="IdentityDataContract.cs" />
    <Compile Include="MumbleLinkFile.cs" />
    <Compile Include="MumbleLinkFile.Interop.cs" />
    <Compile Include="Properties\AssemblyInfo.cs" />
  </ItemGroup>
  <ItemGroup>
    <ProjectReference Include="..\GW2NET.Core\GW2NET.Core.csproj">
      <Project>{05F3D999-0470-4123-8C80-AF4AC2385E7C}</Project>
      <Name>GW2NET.Core</Name>
      <Private>False</Private>
    </ProjectReference>
  </ItemGroup>
  <Import Project="$(MSBuildToolsPath)\Microsoft.CSharp.targets" />
  <!-- To modify your build process, add your task inside one of the targets below and uncomment it. 
       Other similar extension points exist, see Microsoft.Common.targets.
  <Target Name="BeforeBuild">
  </Target>
  <Target Name="AfterBuild">
  </Target>
  -->
</Project><|MERGE_RESOLUTION|>--- conflicted
+++ resolved
@@ -1,127 +1,120 @@
-﻿<?xml version="1.0" encoding="utf-8"?>
-<Project ToolsVersion="12.0" DefaultTargets="Build" xmlns="http://schemas.microsoft.com/developer/msbuild/2003">
-  <Import Project="$(MSBuildExtensionsPath)\$(MSBuildToolsVersion)\Microsoft.Common.props" Condition="Exists('$(MSBuildExtensionsPath)\$(MSBuildToolsVersion)\Microsoft.Common.props')" />
-  <PropertyGroup>
-    <Configuration Condition=" '$(Configuration)' == '' ">Debug</Configuration>
-    <Platform Condition=" '$(Platform)' == '' ">AnyCPU</Platform>
-    <ProjectGuid>{190833B0-3E2E-4C89-9C29-BF577C02219B}</ProjectGuid>
-    <OutputType>Library</OutputType>
-    <AppDesignerFolder>Properties</AppDesignerFolder>
-    <RootNamespace>GW2NET.MumbleLink</RootNamespace>
-    <AssemblyName>GW2NET.MumbleLink</AssemblyName>
-    <TargetFrameworkVersion>v4.5.3</TargetFrameworkVersion>
-    <FileAlignment>512</FileAlignment>
-    <SccProjectName>SAK</SccProjectName>
-    <SccLocalPath>SAK</SccLocalPath>
-    <SccAuxPath>SAK</SccAuxPath>
-    <SccProvider>SAK</SccProvider>
-<<<<<<< HEAD
-    <TargetFrameworkProfile />
-=======
-    <CodeContractsAssemblyMode>0</CodeContractsAssemblyMode>
->>>>>>> 664f0098
-  </PropertyGroup>
-  <PropertyGroup Condition=" '$(Configuration)|$(Platform)' == 'Debug|AnyCPU' ">
-    <DebugSymbols>true</DebugSymbols>
-    <DebugType>full</DebugType>
-    <Optimize>false</Optimize>
-    <OutputPath>bin\Debug\</OutputPath>
-    <DefineConstants>DEBUG;TRACE</DefineConstants>
-    <ErrorReport>prompt</ErrorReport>
-    <WarningLevel>4</WarningLevel>
-    <Prefer32Bit>false</Prefer32Bit>
-  </PropertyGroup>
-  <PropertyGroup Condition=" '$(Configuration)|$(Platform)' == 'Release|AnyCPU' ">
-    <DebugType>pdbonly</DebugType>
-    <Optimize>true</Optimize>
-    <OutputPath>bin\Release\</OutputPath>
-    <DefineConstants>TRACE</DefineConstants>
-    <ErrorReport>prompt</ErrorReport>
-    <WarningLevel>4</WarningLevel>
-<<<<<<< HEAD
-    <Prefer32Bit>false</Prefer32Bit>
-=======
-    <DocumentationFile>bin\Release\GW2NET.MumbleLink.XML</DocumentationFile>
-    <CodeContractsEnableRuntimeChecking>False</CodeContractsEnableRuntimeChecking>
-    <CodeContractsRuntimeOnlyPublicSurface>False</CodeContractsRuntimeOnlyPublicSurface>
-    <CodeContractsRuntimeThrowOnFailure>True</CodeContractsRuntimeThrowOnFailure>
-    <CodeContractsRuntimeCallSiteRequires>False</CodeContractsRuntimeCallSiteRequires>
-    <CodeContractsRuntimeSkipQuantifiers>False</CodeContractsRuntimeSkipQuantifiers>
-    <CodeContractsRunCodeAnalysis>False</CodeContractsRunCodeAnalysis>
-    <CodeContractsNonNullObligations>True</CodeContractsNonNullObligations>
-    <CodeContractsBoundsObligations>True</CodeContractsBoundsObligations>
-    <CodeContractsArithmeticObligations>True</CodeContractsArithmeticObligations>
-    <CodeContractsEnumObligations>True</CodeContractsEnumObligations>
-    <CodeContractsRedundantAssumptions>True</CodeContractsRedundantAssumptions>
-    <CodeContractsAssertsToContractsCheckBox>True</CodeContractsAssertsToContractsCheckBox>
-    <CodeContractsRedundantTests>True</CodeContractsRedundantTests>
-    <CodeContractsMissingPublicRequiresAsWarnings>True</CodeContractsMissingPublicRequiresAsWarnings>
-    <CodeContractsMissingPublicEnsuresAsWarnings>False</CodeContractsMissingPublicEnsuresAsWarnings>
-    <CodeContractsInferRequires>True</CodeContractsInferRequires>
-    <CodeContractsInferEnsures>False</CodeContractsInferEnsures>
-    <CodeContractsInferEnsuresAutoProperties>True</CodeContractsInferEnsuresAutoProperties>
-    <CodeContractsInferObjectInvariants>False</CodeContractsInferObjectInvariants>
-    <CodeContractsSuggestAssumptions>False</CodeContractsSuggestAssumptions>
-    <CodeContractsSuggestAssumptionsForCallees>False</CodeContractsSuggestAssumptionsForCallees>
-    <CodeContractsSuggestRequires>False</CodeContractsSuggestRequires>
-    <CodeContractsNecessaryEnsures>True</CodeContractsNecessaryEnsures>
-    <CodeContractsSuggestObjectInvariants>False</CodeContractsSuggestObjectInvariants>
-    <CodeContractsSuggestReadonly>True</CodeContractsSuggestReadonly>
-    <CodeContractsRunInBackground>True</CodeContractsRunInBackground>
-    <CodeContractsShowSquigglies>True</CodeContractsShowSquigglies>
-    <CodeContractsUseBaseLine>False</CodeContractsUseBaseLine>
-    <CodeContractsEmitXMLDocs>True</CodeContractsEmitXMLDocs>
-    <CodeContractsCustomRewriterAssembly />
-    <CodeContractsCustomRewriterClass />
-    <CodeContractsLibPaths />
-    <CodeContractsExtraRewriteOptions />
-    <CodeContractsExtraAnalysisOptions />
-    <CodeContractsSQLServerOption />
-    <CodeContractsBaseLineFile />
-    <CodeContractsCacheAnalysisResults>True</CodeContractsCacheAnalysisResults>
-    <CodeContractsSkipAnalysisIfCannotConnectToCache>False</CodeContractsSkipAnalysisIfCannotConnectToCache>
-    <CodeContractsFailBuildOnWarnings>False</CodeContractsFailBuildOnWarnings>
-    <CodeContractsBeingOptimisticOnExternal>True</CodeContractsBeingOptimisticOnExternal>
-    <CodeContractsRuntimeCheckingLevel>Full</CodeContractsRuntimeCheckingLevel>
-    <CodeContractsReferenceAssembly>Build</CodeContractsReferenceAssembly>
-    <CodeContractsAnalysisWarningLevel>0</CodeContractsAnalysisWarningLevel>
->>>>>>> 664f0098
-  </PropertyGroup>
-  <ItemGroup>
-    <Reference Include="System" />
-    <Reference Include="System.Core" />
-    <Reference Include="System.Runtime.Serialization" />
-    <Reference Include="System.Xml.Linq" />
-    <Reference Include="System.Data.DataSetExtensions" />
-    <Reference Include="Microsoft.CSharp" />
-    <Reference Include="System.Data" />
-    <Reference Include="System.Xml" />
-  </ItemGroup>
-  <ItemGroup>
-    <Compile Include="..\..\Solution Items\SharedAssemblyInfo.cs">
-      <Link>Properties\SharedAssemblyInfo.cs</Link>
-    </Compile>
-    <Compile Include="Avatar.cs" />
-    <Compile Include="AvatarContext.cs" />
-    <Compile Include="Identity.cs" />
-    <Compile Include="IdentityDataContract.cs" />
-    <Compile Include="MumbleLinkFile.cs" />
-    <Compile Include="MumbleLinkFile.Interop.cs" />
-    <Compile Include="Properties\AssemblyInfo.cs" />
-  </ItemGroup>
-  <ItemGroup>
-    <ProjectReference Include="..\GW2NET.Core\GW2NET.Core.csproj">
-      <Project>{05F3D999-0470-4123-8C80-AF4AC2385E7C}</Project>
-      <Name>GW2NET.Core</Name>
-      <Private>False</Private>
-    </ProjectReference>
-  </ItemGroup>
-  <Import Project="$(MSBuildToolsPath)\Microsoft.CSharp.targets" />
-  <!-- To modify your build process, add your task inside one of the targets below and uncomment it. 
-       Other similar extension points exist, see Microsoft.Common.targets.
-  <Target Name="BeforeBuild">
-  </Target>
-  <Target Name="AfterBuild">
-  </Target>
-  -->
+﻿<?xml version="1.0" encoding="utf-8"?>
+<Project ToolsVersion="12.0" DefaultTargets="Build" xmlns="http://schemas.microsoft.com/developer/msbuild/2003">
+  <Import Project="$(MSBuildExtensionsPath)\$(MSBuildToolsVersion)\Microsoft.Common.props" Condition="Exists('$(MSBuildExtensionsPath)\$(MSBuildToolsVersion)\Microsoft.Common.props')" />
+  <PropertyGroup>
+    <Configuration Condition=" '$(Configuration)' == '' ">Debug</Configuration>
+    <Platform Condition=" '$(Platform)' == '' ">AnyCPU</Platform>
+    <ProjectGuid>{190833B0-3E2E-4C89-9C29-BF577C02219B}</ProjectGuid>
+    <OutputType>Library</OutputType>
+    <AppDesignerFolder>Properties</AppDesignerFolder>
+    <RootNamespace>GW2NET.MumbleLink</RootNamespace>
+    <AssemblyName>GW2NET.MumbleLink</AssemblyName>
+    <TargetFrameworkVersion>v4.5.3</TargetFrameworkVersion>
+    <FileAlignment>512</FileAlignment>
+    <SccProjectName>SAK</SccProjectName>
+    <SccLocalPath>SAK</SccLocalPath>
+    <SccAuxPath>SAK</SccAuxPath>
+    <SccProvider>SAK</SccProvider>
+    <CodeContractsAssemblyMode>0</CodeContractsAssemblyMode>
+    <TargetFrameworkProfile />
+  </PropertyGroup>
+  <PropertyGroup Condition=" '$(Configuration)|$(Platform)' == 'Debug|AnyCPU' ">
+    <DebugSymbols>true</DebugSymbols>
+    <DebugType>full</DebugType>
+    <Optimize>false</Optimize>
+    <OutputPath>bin\Debug\</OutputPath>
+    <DefineConstants>DEBUG;TRACE</DefineConstants>
+    <ErrorReport>prompt</ErrorReport>
+    <WarningLevel>4</WarningLevel>
+    <Prefer32Bit>false</Prefer32Bit>
+  </PropertyGroup>
+  <PropertyGroup Condition=" '$(Configuration)|$(Platform)' == 'Release|AnyCPU' ">
+    <DebugType>pdbonly</DebugType>
+    <Optimize>true</Optimize>
+    <OutputPath>bin\Release\</OutputPath>
+    <DefineConstants>TRACE</DefineConstants>
+    <ErrorReport>prompt</ErrorReport>
+    <WarningLevel>4</WarningLevel>
+    <DocumentationFile>bin\Release\GW2NET.MumbleLink.XML</DocumentationFile>
+    <CodeContractsEnableRuntimeChecking>False</CodeContractsEnableRuntimeChecking>
+    <CodeContractsRuntimeOnlyPublicSurface>False</CodeContractsRuntimeOnlyPublicSurface>
+    <CodeContractsRuntimeThrowOnFailure>True</CodeContractsRuntimeThrowOnFailure>
+    <CodeContractsRuntimeCallSiteRequires>False</CodeContractsRuntimeCallSiteRequires>
+    <CodeContractsRuntimeSkipQuantifiers>False</CodeContractsRuntimeSkipQuantifiers>
+    <CodeContractsRunCodeAnalysis>False</CodeContractsRunCodeAnalysis>
+    <CodeContractsNonNullObligations>True</CodeContractsNonNullObligations>
+    <CodeContractsBoundsObligations>True</CodeContractsBoundsObligations>
+    <CodeContractsArithmeticObligations>True</CodeContractsArithmeticObligations>
+    <CodeContractsEnumObligations>True</CodeContractsEnumObligations>
+    <CodeContractsRedundantAssumptions>True</CodeContractsRedundantAssumptions>
+    <CodeContractsAssertsToContractsCheckBox>True</CodeContractsAssertsToContractsCheckBox>
+    <CodeContractsRedundantTests>True</CodeContractsRedundantTests>
+    <CodeContractsMissingPublicRequiresAsWarnings>True</CodeContractsMissingPublicRequiresAsWarnings>
+    <CodeContractsMissingPublicEnsuresAsWarnings>False</CodeContractsMissingPublicEnsuresAsWarnings>
+    <CodeContractsInferRequires>True</CodeContractsInferRequires>
+    <CodeContractsInferEnsures>False</CodeContractsInferEnsures>
+    <CodeContractsInferEnsuresAutoProperties>True</CodeContractsInferEnsuresAutoProperties>
+    <CodeContractsInferObjectInvariants>False</CodeContractsInferObjectInvariants>
+    <CodeContractsSuggestAssumptions>False</CodeContractsSuggestAssumptions>
+    <CodeContractsSuggestAssumptionsForCallees>False</CodeContractsSuggestAssumptionsForCallees>
+    <CodeContractsSuggestRequires>False</CodeContractsSuggestRequires>
+    <CodeContractsNecessaryEnsures>True</CodeContractsNecessaryEnsures>
+    <CodeContractsSuggestObjectInvariants>False</CodeContractsSuggestObjectInvariants>
+    <CodeContractsSuggestReadonly>True</CodeContractsSuggestReadonly>
+    <CodeContractsRunInBackground>True</CodeContractsRunInBackground>
+    <CodeContractsShowSquigglies>True</CodeContractsShowSquigglies>
+    <CodeContractsUseBaseLine>False</CodeContractsUseBaseLine>
+    <CodeContractsEmitXMLDocs>True</CodeContractsEmitXMLDocs>
+    <CodeContractsCustomRewriterAssembly />
+    <CodeContractsCustomRewriterClass />
+    <CodeContractsLibPaths />
+    <CodeContractsExtraRewriteOptions />
+    <CodeContractsExtraAnalysisOptions />
+    <CodeContractsSQLServerOption />
+    <CodeContractsBaseLineFile />
+    <CodeContractsCacheAnalysisResults>True</CodeContractsCacheAnalysisResults>
+    <CodeContractsSkipAnalysisIfCannotConnectToCache>False</CodeContractsSkipAnalysisIfCannotConnectToCache>
+    <CodeContractsFailBuildOnWarnings>False</CodeContractsFailBuildOnWarnings>
+    <CodeContractsBeingOptimisticOnExternal>True</CodeContractsBeingOptimisticOnExternal>
+    <CodeContractsRuntimeCheckingLevel>Full</CodeContractsRuntimeCheckingLevel>
+    <CodeContractsReferenceAssembly>Build</CodeContractsReferenceAssembly>
+    <CodeContractsAnalysisWarningLevel>0</CodeContractsAnalysisWarningLevel>
+  </PropertyGroup>
+  <ItemGroup>
+    <Reference Include="System" />
+    <Reference Include="System.Core" />
+    <Reference Include="System.Runtime.Serialization" />
+    <Reference Include="System.Xml.Linq" />
+    <Reference Include="System.Data.DataSetExtensions" />
+    <Reference Include="Microsoft.CSharp" />
+    <Reference Include="System.Data" />
+    <Reference Include="System.Xml" />
+  </ItemGroup>
+  <ItemGroup>
+    <Compile Include="..\..\Solution Items\SharedAssemblyInfo.cs">
+      <Link>Properties\SharedAssemblyInfo.cs</Link>
+    </Compile>
+    <Compile Include="Avatar.cs" />
+    <Compile Include="AvatarContext.cs" />
+    <Compile Include="Identity.cs" />
+    <Compile Include="IdentityDataContract.cs" />
+    <Compile Include="MumbleLinkFile.cs" />
+    <Compile Include="MumbleLinkFile.Interop.cs" />
+    <Compile Include="Properties\AssemblyInfo.cs" />
+  </ItemGroup>
+  <ItemGroup>
+    <ProjectReference Include="..\GW2NET.Core\GW2NET.Core.csproj">
+      <Project>{05F3D999-0470-4123-8C80-AF4AC2385E7C}</Project>
+      <Name>GW2NET.Core</Name>
+      <Private>False</Private>
+    </ProjectReference>
+  </ItemGroup>
+  <Import Project="$(MSBuildToolsPath)\Microsoft.CSharp.targets" />
+  <!-- To modify your build process, add your task inside one of the targets below and uncomment it. 
+       Other similar extension points exist, see Microsoft.Common.targets.
+  <Target Name="BeforeBuild">
+  </Target>
+  <Target Name="AfterBuild">
+  </Target>
+  -->
 </Project>