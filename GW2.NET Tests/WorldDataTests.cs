﻿// --------------------------------------------------------------------------------------------------------------------
// <copyright file="WorldDataTests.cs" company="GW2.Net Coding Team">
//   This product is licensed under the GNU General Public License version 2 (GPLv2) as defined on the following page: http://www.gnu.org/licenses/gpl-2.0.html
// </copyright>
// <summary>
//   Defines the EventDataTests type.
// </summary>
// --------------------------------------------------------------------------------------------------------------------

using System.Collections.Generic;
using System.Diagnostics;
using System.Linq;
using System.Threading;
using GW2DotNET.V1;
using GW2DotNET.V1.Infrastructure;
using GW2DotNET.V1.World.Models;

using NUnit.Framework;

namespace GW2.NET_Tests
{
    /// <summary>
    /// The event data tests.
    /// </summary>
    [TestFixture]
    public class WorldDataTests
    {
        /// <summary>
        /// The world manager.
        /// </summary>
        private ApiManager manager;

        /// <summary>
        /// Runs before each test run.
        /// </summary>
        [SetUp]
        public void SetUp()
        {
            this.manager = new ApiManager(Language.En);
        }

        /// <summary>
        ///  Gets all events from the server.
        /// </summary>
        [Test]
        public void GetAllEvents()
        {
            var stopwatch = Stopwatch.StartNew();

            var events = this.manager.Events.ToList();

<<<<<<< HEAD
            stopwatch.Stop();

            Assert.IsNotEmpty(events);

            Debug.WriteLine("Elapsed Time: {0}", stopwatch.ElapsedMilliseconds);

            Debug.WriteLine("Total Number of Events: {0}", events.Count);
        }

        /// <summary>
        ///  Gets all events from the server.
        /// </summary>
        [Test]
        public void GetAllEventsAsync()
        {
            var stopwatch = Stopwatch.StartNew();

            var task = this.manager.Events.GetAllEventsAsync(CancellationToken.None);
            task.Wait();

            var events = task.Result.ToList();

            stopwatch.Stop();

            Assert.IsNotEmpty(events);

            Debug.WriteLine("Elapsed Time: {0}", stopwatch.ElapsedMilliseconds);
=======
            Trace.WriteLine(string.Format("Elapsed Time: {0}", stopwatch.ElapsedMilliseconds));
>>>>>>> a8e4f089

            Trace.WriteLine(string.Format("Total Number of Events: {0}", events.Count));
        }

        /// <summary>
        /// Gets an event by world id.
        /// </summary>
        [Test]
        public void GetEventsByWorld()
        {
            Debug.WriteLine("Gets the events from multiple worlds to test the new caching on the event data provider.");

            Debug.WriteLine(string.Empty);

            var worldList = new List<GwWorld>
            {
                new GwWorld(1001, "Anvil Rock"), 
                new GwWorld(1023, "Devona's Rest"), 
                new GwWorld(2207, "Dzagonur [DE]")
            };

            Debug.WriteLine("Worlds to get the events from:");
            Debug.Indent();

            foreach (var gwWorld in worldList)
            {
                Debug.WriteLine(gwWorld.Name);
            }

            Debug.Unindent();
            Debug.WriteLine(string.Empty);
            
            var stopwatch = new Stopwatch();

            foreach (var gwWorld in worldList)
            {
                Debug.WriteLine("{0} (Id: {1})", gwWorld.Name, gwWorld.Id);

                Debug.Indent();
                Debug.WriteLine("Starting stopwatch");
                stopwatch.Start();

                var eventsByWorld = this.manager.Events[gwWorld];

                stopwatch.Stop();

                Debug.WriteLine("Elapsed time: {0} ms", stopwatch.ElapsedMilliseconds);
                Debug.WriteLine("Total number of events on {0}: {1}", gwWorld.Name, eventsByWorld.Count());

                stopwatch.Restart();
                Debug.WriteLine(string.Empty);
                Debug.Unindent();
            }
        }

        /// <summary>
        /// Gets an event by world id.
        /// </summary>
        [Test]
        public void GetEventsByWorldAsync()
        {
            Debug.WriteLine("Gets the events from multiple worlds asynchronously to test the new caching on the event data provider.");

            Debug.WriteLine(string.Empty);

            var worldList = new List<GwWorld>
            {
                new GwWorld(1001, "Anvil Rock"), 
                new GwWorld(1023, "Devona's Rest"), 
                new GwWorld(2207, "Dzagonur [DE]")
            };

            Debug.WriteLine("Worlds to get the events from:");
            Debug.Indent();

            foreach (var gwWorld in worldList)
            {
                Debug.WriteLine(gwWorld.Name);
            }

            Debug.Unindent();
            Debug.WriteLine(string.Empty);

            var stopwatch = new Stopwatch();

            foreach (var gwWorld in worldList)
            {
                Debug.WriteLine("{0} (Id: {1})", gwWorld.Name, gwWorld.Id);

                Debug.Indent();
                Debug.WriteLine("Starting stopwatch");
                stopwatch.Start();

                var task = this.manager.Events.GetEventsFromWorldAsync(gwWorld, CancellationToken.None);
                task.Wait();

                var eventsByWorld = task.Result.ToList();

                stopwatch.Stop();

                Assert.IsNotEmpty(eventsByWorld);

                Debug.WriteLine("Elapsed time: {0} ms", stopwatch.ElapsedMilliseconds);
                Debug.WriteLine("Total number of events on {0}: {1}", gwWorld.Name, eventsByWorld.Count());

                stopwatch.Restart();
                Debug.WriteLine(string.Empty);
                Debug.Unindent();
            }
        }

        /// <summary>Gets all continents</summary>
        [Test]
        public void GetAllContinents()
        {
            var stopwatch = Stopwatch.StartNew();

            var continents = this.manager.Continents.ToList();

            Debug.WriteLine("Elapsed Time: {0}", stopwatch.ElapsedMilliseconds);

            Debug.WriteLine("Total Number of continents: {0}", continents.Count);
        }

        /// <summary>Gets all continentsAsynchronously</summary>
        [Test]
        public void GetAllContinentsAsync()
        {
            var stopwatch = Stopwatch.StartNew();

            var task = this.manager.Continents.GetAllContinentsAsync(CancellationToken.None);
            task.Wait();

            var continents = task.Result.ToList();

            stopwatch.Stop();

            Assert.IsNotEmpty(continents);

            Debug.WriteLine("Elapsed Time: {0}", stopwatch.ElapsedMilliseconds);

            Debug.WriteLine("Total Number of continents: {0}", continents.Count);
        }

        /// <summary>Gets all maps.</summary>
        [Test]
        public void GetAllMaps()
        {
            var stopwatch = Stopwatch.StartNew();

            var maps = this.manager.Maps.ToList();

            Debug.WriteLine("Elapsed Time: {0}", stopwatch.ElapsedMilliseconds);

            Debug.WriteLine("Total Number of maps: {0}", maps.Count);
        }

        /// <summary>Gets all maps.</summary>
        [Test]
        public void GetAllMapsAsync()
        {
            var stopwatch = Stopwatch.StartNew();

            var task = this.manager.Maps.GetAllMapsAsync(CancellationToken.None);
            task.Wait();

            var maps = task.Result.ToList();

            stopwatch.Stop();

            Assert.IsNotEmpty(maps);

            Debug.WriteLine("Elapsed Time: {0}", stopwatch.ElapsedMilliseconds);

            Debug.WriteLine("Total Number of maps: {0}", maps.Count);
        }

        /// <summary>Gets a map by its id.</summary>
        [Test]
        public void GetMapById()
        {
            var stopwatch = Stopwatch.StartNew();

            var map1 = this.manager.Maps[80];

            var map2 = this.manager.Maps[80];

            Debug.WriteLine("Elapsed Time: {0}", stopwatch.ElapsedMilliseconds);

            Debug.WriteLine("The two maps are equal: {0}", map1 == map2);
        }

        /// <summary>Gets a map by its id asynchronously.</summary>
        [Test]
        public void GetMapByIdAsync()
        {
            var stopwatch = Stopwatch.StartNew();

            var task1 = this.manager.Maps.GetMapFromIdAsync(80, CancellationToken.None);

            var task2 = this.manager.Maps.GetMapFromIdAsync(80, CancellationToken.None);

            task1.Wait();
            task2.Wait();

            var map1 = task1.Result;
            var map2 = task2.Result;

            stopwatch.Stop();

            Assert.IsNotNullOrEmpty(map1.Name);

            Assert.IsNotNullOrEmpty(map2.Name);

            Debug.WriteLine("Elapsed Time: {0}", stopwatch.ElapsedMilliseconds);

            Debug.WriteLine("The two maps are equal: {0}", map1 == map2);
        }

        /// <summary>Gets a complete map floor.</summary>
        [Test]
        public void GetMapFloor()
        {
            var stopwatch = Stopwatch.StartNew();

            var floor = this.manager.FloorData[1, 1];

            Debug.WriteLine("Elapsed Time: {0}", stopwatch.ElapsedMilliseconds);
        }

        /// <summary>Gets a complete map floor asynchronously.</summary>
        [Test]
        public void GetMapFloorAsync()
        {
            var stopwatch = Stopwatch.StartNew();

            var task = this.manager.FloorData.GetMapFloorAsync(1, 1, CancellationToken.None);
            task.Wait();

            var mapFloor = task.Result;

            stopwatch.Stop();

            Assert.IsNotEmpty(mapFloor.Regions);

            Assert.IsNotEmpty(mapFloor.TextureDims);

            Debug.WriteLine("Elapsed Time: {0}", stopwatch.ElapsedMilliseconds);
        }
    }
}
<|MERGE_RESOLUTION|>--- conflicted
+++ resolved
@@ -1,333 +1,325 @@
-﻿// --------------------------------------------------------------------------------------------------------------------
-// <copyright file="WorldDataTests.cs" company="GW2.Net Coding Team">
-//   This product is licensed under the GNU General Public License version 2 (GPLv2) as defined on the following page: http://www.gnu.org/licenses/gpl-2.0.html
-// </copyright>
-// <summary>
-//   Defines the EventDataTests type.
-// </summary>
-// --------------------------------------------------------------------------------------------------------------------
-
-using System.Collections.Generic;
-using System.Diagnostics;
-using System.Linq;
-using System.Threading;
-using GW2DotNET.V1;
-using GW2DotNET.V1.Infrastructure;
-using GW2DotNET.V1.World.Models;
-
-using NUnit.Framework;
-
-namespace GW2.NET_Tests
-{
-    /// <summary>
-    /// The event data tests.
-    /// </summary>
-    [TestFixture]
-    public class WorldDataTests
-    {
-        /// <summary>
-        /// The world manager.
-        /// </summary>
-        private ApiManager manager;
-
-        /// <summary>
-        /// Runs before each test run.
-        /// </summary>
-        [SetUp]
-        public void SetUp()
-        {
-            this.manager = new ApiManager(Language.En);
-        }
-
-        /// <summary>
-        ///  Gets all events from the server.
-        /// </summary>
-        [Test]
-        public void GetAllEvents()
-        {
-            var stopwatch = Stopwatch.StartNew();
-
-            var events = this.manager.Events.ToList();
-
-<<<<<<< HEAD
-            stopwatch.Stop();
-
-            Assert.IsNotEmpty(events);
-
-            Debug.WriteLine("Elapsed Time: {0}", stopwatch.ElapsedMilliseconds);
-
-            Debug.WriteLine("Total Number of Events: {0}", events.Count);
-        }
-
-        /// <summary>
-        ///  Gets all events from the server.
-        /// </summary>
-        [Test]
-        public void GetAllEventsAsync()
-        {
-            var stopwatch = Stopwatch.StartNew();
-
-            var task = this.manager.Events.GetAllEventsAsync(CancellationToken.None);
-            task.Wait();
-
-            var events = task.Result.ToList();
-
-            stopwatch.Stop();
-
-            Assert.IsNotEmpty(events);
-
-            Debug.WriteLine("Elapsed Time: {0}", stopwatch.ElapsedMilliseconds);
-=======
-            Trace.WriteLine(string.Format("Elapsed Time: {0}", stopwatch.ElapsedMilliseconds));
->>>>>>> a8e4f089
-
-            Trace.WriteLine(string.Format("Total Number of Events: {0}", events.Count));
-        }
-
-        /// <summary>
-        /// Gets an event by world id.
-        /// </summary>
-        [Test]
-        public void GetEventsByWorld()
-        {
-            Debug.WriteLine("Gets the events from multiple worlds to test the new caching on the event data provider.");
-
-            Debug.WriteLine(string.Empty);
-
-            var worldList = new List<GwWorld>
-            {
-                new GwWorld(1001, "Anvil Rock"), 
-                new GwWorld(1023, "Devona's Rest"), 
-                new GwWorld(2207, "Dzagonur [DE]")
-            };
-
-            Debug.WriteLine("Worlds to get the events from:");
-            Debug.Indent();
-
-            foreach (var gwWorld in worldList)
-            {
-                Debug.WriteLine(gwWorld.Name);
-            }
-
-            Debug.Unindent();
-            Debug.WriteLine(string.Empty);
-            
-            var stopwatch = new Stopwatch();
-
-            foreach (var gwWorld in worldList)
-            {
-                Debug.WriteLine("{0} (Id: {1})", gwWorld.Name, gwWorld.Id);
-
-                Debug.Indent();
-                Debug.WriteLine("Starting stopwatch");
-                stopwatch.Start();
-
-                var eventsByWorld = this.manager.Events[gwWorld];
-
-                stopwatch.Stop();
-
-                Debug.WriteLine("Elapsed time: {0} ms", stopwatch.ElapsedMilliseconds);
-                Debug.WriteLine("Total number of events on {0}: {1}", gwWorld.Name, eventsByWorld.Count());
-
-                stopwatch.Restart();
-                Debug.WriteLine(string.Empty);
-                Debug.Unindent();
-            }
-        }
-
-        /// <summary>
-        /// Gets an event by world id.
-        /// </summary>
-        [Test]
-        public void GetEventsByWorldAsync()
-        {
-            Debug.WriteLine("Gets the events from multiple worlds asynchronously to test the new caching on the event data provider.");
-
-            Debug.WriteLine(string.Empty);
-
-            var worldList = new List<GwWorld>
-            {
-                new GwWorld(1001, "Anvil Rock"), 
-                new GwWorld(1023, "Devona's Rest"), 
-                new GwWorld(2207, "Dzagonur [DE]")
-            };
-
-            Debug.WriteLine("Worlds to get the events from:");
-            Debug.Indent();
-
-            foreach (var gwWorld in worldList)
-            {
-                Debug.WriteLine(gwWorld.Name);
-            }
-
-            Debug.Unindent();
-            Debug.WriteLine(string.Empty);
-
-            var stopwatch = new Stopwatch();
-
-            foreach (var gwWorld in worldList)
-            {
-                Debug.WriteLine("{0} (Id: {1})", gwWorld.Name, gwWorld.Id);
-
-                Debug.Indent();
-                Debug.WriteLine("Starting stopwatch");
-                stopwatch.Start();
-
-                var task = this.manager.Events.GetEventsFromWorldAsync(gwWorld, CancellationToken.None);
-                task.Wait();
-
-                var eventsByWorld = task.Result.ToList();
-
-                stopwatch.Stop();
-
-                Assert.IsNotEmpty(eventsByWorld);
-
-                Debug.WriteLine("Elapsed time: {0} ms", stopwatch.ElapsedMilliseconds);
-                Debug.WriteLine("Total number of events on {0}: {1}", gwWorld.Name, eventsByWorld.Count());
-
-                stopwatch.Restart();
-                Debug.WriteLine(string.Empty);
-                Debug.Unindent();
-            }
-        }
-
-        /// <summary>Gets all continents</summary>
-        [Test]
-        public void GetAllContinents()
-        {
-            var stopwatch = Stopwatch.StartNew();
-
-            var continents = this.manager.Continents.ToList();
-
-            Debug.WriteLine("Elapsed Time: {0}", stopwatch.ElapsedMilliseconds);
-
-            Debug.WriteLine("Total Number of continents: {0}", continents.Count);
-        }
-
-        /// <summary>Gets all continentsAsynchronously</summary>
-        [Test]
-        public void GetAllContinentsAsync()
-        {
-            var stopwatch = Stopwatch.StartNew();
-
-            var task = this.manager.Continents.GetAllContinentsAsync(CancellationToken.None);
-            task.Wait();
-
-            var continents = task.Result.ToList();
-
-            stopwatch.Stop();
-
-            Assert.IsNotEmpty(continents);
-
-            Debug.WriteLine("Elapsed Time: {0}", stopwatch.ElapsedMilliseconds);
-
-            Debug.WriteLine("Total Number of continents: {0}", continents.Count);
-        }
-
-        /// <summary>Gets all maps.</summary>
-        [Test]
-        public void GetAllMaps()
-        {
-            var stopwatch = Stopwatch.StartNew();
-
-            var maps = this.manager.Maps.ToList();
-
-            Debug.WriteLine("Elapsed Time: {0}", stopwatch.ElapsedMilliseconds);
-
-            Debug.WriteLine("Total Number of maps: {0}", maps.Count);
-        }
-
-        /// <summary>Gets all maps.</summary>
-        [Test]
-        public void GetAllMapsAsync()
-        {
-            var stopwatch = Stopwatch.StartNew();
-
-            var task = this.manager.Maps.GetAllMapsAsync(CancellationToken.None);
-            task.Wait();
-
-            var maps = task.Result.ToList();
-
-            stopwatch.Stop();
-
-            Assert.IsNotEmpty(maps);
-
-            Debug.WriteLine("Elapsed Time: {0}", stopwatch.ElapsedMilliseconds);
-
-            Debug.WriteLine("Total Number of maps: {0}", maps.Count);
-        }
-
-        /// <summary>Gets a map by its id.</summary>
-        [Test]
-        public void GetMapById()
-        {
-            var stopwatch = Stopwatch.StartNew();
-
-            var map1 = this.manager.Maps[80];
-
-            var map2 = this.manager.Maps[80];
-
-            Debug.WriteLine("Elapsed Time: {0}", stopwatch.ElapsedMilliseconds);
-
-            Debug.WriteLine("The two maps are equal: {0}", map1 == map2);
-        }
-
-        /// <summary>Gets a map by its id asynchronously.</summary>
-        [Test]
-        public void GetMapByIdAsync()
-        {
-            var stopwatch = Stopwatch.StartNew();
-
-            var task1 = this.manager.Maps.GetMapFromIdAsync(80, CancellationToken.None);
-
-            var task2 = this.manager.Maps.GetMapFromIdAsync(80, CancellationToken.None);
-
-            task1.Wait();
-            task2.Wait();
-
-            var map1 = task1.Result;
-            var map2 = task2.Result;
-
-            stopwatch.Stop();
-
-            Assert.IsNotNullOrEmpty(map1.Name);
-
-            Assert.IsNotNullOrEmpty(map2.Name);
-
-            Debug.WriteLine("Elapsed Time: {0}", stopwatch.ElapsedMilliseconds);
-
-            Debug.WriteLine("The two maps are equal: {0}", map1 == map2);
-        }
-
-        /// <summary>Gets a complete map floor.</summary>
-        [Test]
-        public void GetMapFloor()
-        {
-            var stopwatch = Stopwatch.StartNew();
-
-            var floor = this.manager.FloorData[1, 1];
-
-            Debug.WriteLine("Elapsed Time: {0}", stopwatch.ElapsedMilliseconds);
-        }
-
-        /// <summary>Gets a complete map floor asynchronously.</summary>
-        [Test]
-        public void GetMapFloorAsync()
-        {
-            var stopwatch = Stopwatch.StartNew();
-
-            var task = this.manager.FloorData.GetMapFloorAsync(1, 1, CancellationToken.None);
-            task.Wait();
-
-            var mapFloor = task.Result;
-
-            stopwatch.Stop();
-
-            Assert.IsNotEmpty(mapFloor.Regions);
-
-            Assert.IsNotEmpty(mapFloor.TextureDims);
-
-            Debug.WriteLine("Elapsed Time: {0}", stopwatch.ElapsedMilliseconds);
-        }
-    }
-}
+﻿// --------------------------------------------------------------------------------------------------------------------
+// <copyright file="WorldDataTests.cs" company="GW2.Net Coding Team">
+//   This product is licensed under the GNU General Public License version 2 (GPLv2) as defined on the following page: http://www.gnu.org/licenses/gpl-2.0.html
+// </copyright>
+// <summary>
+//   Defines the EventDataTests type.
+// </summary>
+// --------------------------------------------------------------------------------------------------------------------
+
+using System.Collections.Generic;
+using System.Diagnostics;
+using System.Linq;
+using System.Threading;
+using GW2DotNET.V1;
+using GW2DotNET.V1.Infrastructure;
+using GW2DotNET.V1.World.Models;
+
+using NUnit.Framework;
+
+namespace GW2.NET_Tests
+{
+    /// <summary>
+    /// The event data tests.
+    /// </summary>
+    [TestFixture]
+    public class WorldDataTests
+    {
+        /// <summary>
+        /// The world manager.
+        /// </summary>
+        private ApiManager manager;
+
+        /// <summary>
+        /// Runs before each test run.
+        /// </summary>
+        [SetUp]
+        public void SetUp()
+        {
+            this.manager = new ApiManager(Language.En);
+        }
+
+        /// <summary>
+        ///  Gets all events from the server.
+        /// </summary>
+        [Test]
+        public void GetAllEvents()
+        {
+            var stopwatch = Stopwatch.StartNew();
+
+            var events = this.manager.Events.ToList();
+
+            Trace.WriteLine(string.Format("Elapsed Time: {0}", stopwatch.ElapsedMilliseconds));
+
+            Trace.WriteLine(string.Format("Total Number of Events: {0}", events.Count));
+        }
+
+        /// <summary>
+        ///  Gets all events from the server.
+        /// </summary>
+        [Test]
+        public void GetAllEventsAsync()
+        {
+            var stopwatch = Stopwatch.StartNew();
+
+            var task = this.manager.Events.GetAllEventsAsync(CancellationToken.None);
+            task.Wait();
+
+            var events = task.Result.ToList();
+
+            stopwatch.Stop();
+
+            Assert.IsNotEmpty(events);
+
+            Debug.WriteLine("Elapsed Time: {0}", stopwatch.ElapsedMilliseconds);
+
+            Debug.WriteLine("Total Number of Events: {0}", events.Count);
+        }
+
+        /// <summary>
+        /// Gets an event by world id.
+        /// </summary>
+        [Test]
+        public void GetEventsByWorld()
+        {
+            Debug.WriteLine("Gets the events from multiple worlds to test the new caching on the event data provider.");
+
+            Debug.WriteLine(string.Empty);
+
+            var worldList = new List<GwWorld>
+            {
+                new GwWorld(1001, "Anvil Rock"), 
+                new GwWorld(1023, "Devona's Rest"), 
+                new GwWorld(2207, "Dzagonur [DE]")
+            };
+
+            Debug.WriteLine("Worlds to get the events from:");
+            Debug.Indent();
+
+            foreach (var gwWorld in worldList)
+            {
+                Debug.WriteLine(gwWorld.Name);
+            }
+
+            Debug.Unindent();
+            Debug.WriteLine(string.Empty);
+            
+            var stopwatch = new Stopwatch();
+
+            foreach (var gwWorld in worldList)
+            {
+                Debug.WriteLine("{0} (Id: {1})", gwWorld.Name, gwWorld.Id);
+
+                Debug.Indent();
+                Debug.WriteLine("Starting stopwatch");
+                stopwatch.Start();
+
+                var eventsByWorld = this.manager.Events[gwWorld];
+
+                stopwatch.Stop();
+
+                Debug.WriteLine("Elapsed time: {0} ms", stopwatch.ElapsedMilliseconds);
+                Debug.WriteLine("Total number of events on {0}: {1}", gwWorld.Name, eventsByWorld.Count());
+
+                stopwatch.Restart();
+                Debug.WriteLine(string.Empty);
+                Debug.Unindent();
+            }
+        }
+
+        /// <summary>
+        /// Gets an event by world id.
+        /// </summary>
+        [Test]
+        public void GetEventsByWorldAsync()
+        {
+            Debug.WriteLine("Gets the events from multiple worlds asynchronously to test the new caching on the event data provider.");
+
+            Debug.WriteLine(string.Empty);
+
+            var worldList = new List<GwWorld>
+            {
+                new GwWorld(1001, "Anvil Rock"), 
+                new GwWorld(1023, "Devona's Rest"), 
+                new GwWorld(2207, "Dzagonur [DE]")
+            };
+
+            Debug.WriteLine("Worlds to get the events from:");
+            Debug.Indent();
+
+            foreach (var gwWorld in worldList)
+            {
+                Debug.WriteLine(gwWorld.Name);
+            }
+
+            Debug.Unindent();
+            Debug.WriteLine(string.Empty);
+
+            var stopwatch = new Stopwatch();
+
+            foreach (var gwWorld in worldList)
+            {
+                Debug.WriteLine("{0} (Id: {1})", gwWorld.Name, gwWorld.Id);
+
+                Debug.Indent();
+                Debug.WriteLine("Starting stopwatch");
+                stopwatch.Start();
+
+                var task = this.manager.Events.GetEventsFromWorldAsync(gwWorld, CancellationToken.None);
+                task.Wait();
+
+                var eventsByWorld = task.Result.ToList();
+
+                stopwatch.Stop();
+
+                Assert.IsNotEmpty(eventsByWorld);
+
+                Debug.WriteLine("Elapsed time: {0} ms", stopwatch.ElapsedMilliseconds);
+                Debug.WriteLine("Total number of events on {0}: {1}", gwWorld.Name, eventsByWorld.Count());
+
+                stopwatch.Restart();
+                Debug.WriteLine(string.Empty);
+                Debug.Unindent();
+            }
+        }
+
+        /// <summary>Gets all continents</summary>
+        [Test]
+        public void GetAllContinents()
+        {
+            var stopwatch = Stopwatch.StartNew();
+
+            var continents = this.manager.Continents.ToList();
+
+            Debug.WriteLine("Elapsed Time: {0}", stopwatch.ElapsedMilliseconds);
+
+            Debug.WriteLine("Total Number of continents: {0}", continents.Count);
+        }
+
+        /// <summary>Gets all continentsAsynchronously</summary>
+        [Test]
+        public void GetAllContinentsAsync()
+        {
+            var stopwatch = Stopwatch.StartNew();
+
+            var task = this.manager.Continents.GetAllContinentsAsync(CancellationToken.None);
+            task.Wait();
+
+            var continents = task.Result.ToList();
+
+            stopwatch.Stop();
+
+            Assert.IsNotEmpty(continents);
+
+            Debug.WriteLine("Elapsed Time: {0}", stopwatch.ElapsedMilliseconds);
+
+            Debug.WriteLine("Total Number of continents: {0}", continents.Count);
+        }
+
+        /// <summary>Gets all maps.</summary>
+        [Test]
+        public void GetAllMaps()
+        {
+            var stopwatch = Stopwatch.StartNew();
+
+            var maps = this.manager.Maps.ToList();
+
+            Debug.WriteLine("Elapsed Time: {0}", stopwatch.ElapsedMilliseconds);
+
+            Debug.WriteLine("Total Number of maps: {0}", maps.Count);
+        }
+
+        /// <summary>Gets all maps.</summary>
+        [Test]
+        public void GetAllMapsAsync()
+        {
+            var stopwatch = Stopwatch.StartNew();
+
+            var task = this.manager.Maps.GetAllMapsAsync(CancellationToken.None);
+            task.Wait();
+
+            var maps = task.Result.ToList();
+
+            stopwatch.Stop();
+
+            Assert.IsNotEmpty(maps);
+
+            Debug.WriteLine("Elapsed Time: {0}", stopwatch.ElapsedMilliseconds);
+
+            Debug.WriteLine("Total Number of maps: {0}", maps.Count);
+        }
+
+        /// <summary>Gets a map by its id.</summary>
+        [Test]
+        public void GetMapById()
+        {
+            var stopwatch = Stopwatch.StartNew();
+
+            var map1 = this.manager.Maps[80];
+
+            var map2 = this.manager.Maps[80];
+
+            Debug.WriteLine("Elapsed Time: {0}", stopwatch.ElapsedMilliseconds);
+
+            Debug.WriteLine("The two maps are equal: {0}", map1 == map2);
+        }
+
+        /// <summary>Gets a map by its id asynchronously.</summary>
+        [Test]
+        public void GetMapByIdAsync()
+        {
+            var stopwatch = Stopwatch.StartNew();
+
+            var task1 = this.manager.Maps.GetMapFromIdAsync(80, CancellationToken.None);
+
+            var task2 = this.manager.Maps.GetMapFromIdAsync(80, CancellationToken.None);
+
+            task1.Wait();
+            task2.Wait();
+
+            var map1 = task1.Result;
+            var map2 = task2.Result;
+
+            stopwatch.Stop();
+
+            Assert.IsNotNullOrEmpty(map1.Name);
+
+            Assert.IsNotNullOrEmpty(map2.Name);
+
+            Debug.WriteLine("Elapsed Time: {0}", stopwatch.ElapsedMilliseconds);
+
+            Debug.WriteLine("The two maps are equal: {0}", map1 == map2);
+        }
+
+        /// <summary>Gets a complete map floor.</summary>
+        [Test]
+        public void GetMapFloor()
+        {
+            var stopwatch = Stopwatch.StartNew();
+
+            var floor = this.manager.FloorData[1, 1];
+
+            Debug.WriteLine("Elapsed Time: {0}", stopwatch.ElapsedMilliseconds);
+        }
+
+        /// <summary>Gets a complete map floor asynchronously.</summary>
+        [Test]
+        public void GetMapFloorAsync()
+        {
+            var stopwatch = Stopwatch.StartNew();
+
+            var task = this.manager.FloorData.GetMapFloorAsync(1, 1, CancellationToken.None);
+            task.Wait();
+
+            var mapFloor = task.Result;
+
+            stopwatch.Stop();
+
+            Assert.IsNotEmpty(mapFloor.Regions);
+
+            Assert.IsNotEmpty(mapFloor.TextureDims);
+
+            Debug.WriteLine("Elapsed Time: {0}", stopwatch.ElapsedMilliseconds);
+        }
+    }
+}