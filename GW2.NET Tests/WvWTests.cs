﻿// --------------------------------------------------------------------------------------------------------------------
// <copyright file="WvWTests.cs" company="GW2.Net Coding Team">
//   This product is licensed under the GNU General Public License version 2 (GPLv2) as defined on the following page: http://www.gnu.org/licenses/gpl-2.0.html
// </copyright>
// <summary>
//   Defines the WvWTests type.
// </summary>
// --------------------------------------------------------------------------------------------------------------------

using System.Diagnostics;
using System.Linq;

using GW2DotNET.V1;

using NUnit.Framework;

namespace GW2.NET_Tests
{
    /// <summary>
    /// The wvw tests.
    /// </summary>
    [TestFixture]
    public class WvWTests
    {
        /// <summary>
        /// The wvw manager.
        /// </summary>
        private ApiManager manager;

        /// <summary>
        /// Runs before each test run
        /// </summary>
        [SetUp]
        public void SetUp()
        {
            this.manager = new ApiManager(GW2DotNET.V1.Infrastructure.Language.En);
        }

        /// <summary>
        /// Gets all matches from the api.
        /// </summary>
        [Test]
        public void GetMatchList()
        {
            var stopwatch = Stopwatch.StartNew();

<<<<<<< HEAD
            Trace.WriteLine(string.Format("Total number of matches: {0}", matches.Count));
=======
            var matches = this.manager.WvWMatchData.All;

            Trace.WriteLine(string.Format("Elapsed Time: {0}", stopwatch.ElapsedMilliseconds));

            Trace.WriteLine(string.Format("Total Number of Matches: {0}", matches.Count));
>>>>>>> 64a3f8a5
        }

        /// <summary>
        /// Gets a single match from the api.
        /// </summary>
        [Test]
        public void GetSingleMatch()
        {
            var stopwatch = Stopwatch.StartNew();

            var singleMatch = this.manager.WvWMatchData.GetSingleMatch("1-1");

            Trace.WriteLine(string.Format("Elapsed Time: {0}", stopwatch.ElapsedMilliseconds));

<<<<<<< HEAD
            Trace.WriteLine(string.Format("Start Time: {0}, End Time: {1}", match.StartTime, match.EndTime));
=======
            Trace.WriteLine(string.Format("Match Id: {0}", singleMatch.MatchId));
>>>>>>> 64a3f8a5
        }
    }
}
<|MERGE_RESOLUTION|>--- conflicted
+++ resolved
@@ -1,77 +1,69 @@
-﻿// --------------------------------------------------------------------------------------------------------------------
-// <copyright file="WvWTests.cs" company="GW2.Net Coding Team">
-//   This product is licensed under the GNU General Public License version 2 (GPLv2) as defined on the following page: http://www.gnu.org/licenses/gpl-2.0.html
-// </copyright>
-// <summary>
-//   Defines the WvWTests type.
-// </summary>
-// --------------------------------------------------------------------------------------------------------------------
-
-using System.Diagnostics;
-using System.Linq;
-
-using GW2DotNET.V1;
-
-using NUnit.Framework;
-
-namespace GW2.NET_Tests
-{
-    /// <summary>
-    /// The wvw tests.
-    /// </summary>
-    [TestFixture]
-    public class WvWTests
-    {
-        /// <summary>
-        /// The wvw manager.
-        /// </summary>
-        private ApiManager manager;
-
-        /// <summary>
-        /// Runs before each test run
-        /// </summary>
-        [SetUp]
-        public void SetUp()
-        {
-            this.manager = new ApiManager(GW2DotNET.V1.Infrastructure.Language.En);
-        }
-
-        /// <summary>
-        /// Gets all matches from the api.
-        /// </summary>
-        [Test]
-        public void GetMatchList()
-        {
-            var stopwatch = Stopwatch.StartNew();
-
-<<<<<<< HEAD
-            Trace.WriteLine(string.Format("Total number of matches: {0}", matches.Count));
-=======
-            var matches = this.manager.WvWMatchData.All;
-
-            Trace.WriteLine(string.Format("Elapsed Time: {0}", stopwatch.ElapsedMilliseconds));
-
-            Trace.WriteLine(string.Format("Total Number of Matches: {0}", matches.Count));
->>>>>>> 64a3f8a5
-        }
-
-        /// <summary>
-        /// Gets a single match from the api.
-        /// </summary>
-        [Test]
-        public void GetSingleMatch()
-        {
-            var stopwatch = Stopwatch.StartNew();
-
-            var singleMatch = this.manager.WvWMatchData.GetSingleMatch("1-1");
-
-            Trace.WriteLine(string.Format("Elapsed Time: {0}", stopwatch.ElapsedMilliseconds));
-
-<<<<<<< HEAD
-            Trace.WriteLine(string.Format("Start Time: {0}, End Time: {1}", match.StartTime, match.EndTime));
-=======
-            Trace.WriteLine(string.Format("Match Id: {0}", singleMatch.MatchId));
->>>>>>> 64a3f8a5
-        }
-    }
-}
+﻿// --------------------------------------------------------------------------------------------------------------------
+// <copyright file="WvWTests.cs" company="GW2.Net Coding Team">
+//   This product is licensed under the GNU General Public License version 2 (GPLv2) as defined on the following page: http://www.gnu.org/licenses/gpl-2.0.html
+// </copyright>
+// <summary>
+//   Defines the WvWTests type.
+// </summary>
+// --------------------------------------------------------------------------------------------------------------------
+
+using System.Diagnostics;
+using System.Linq;
+
+using GW2DotNET.V1;
+
+using NUnit.Framework;
+
+namespace GW2.NET_Tests
+{
+    /// <summary>
+    /// The wvw tests.
+    /// </summary>
+    [TestFixture]
+    public class WvWTests
+    {
+        /// <summary>
+        /// The wvw manager.
+        /// </summary>
+        private ApiManager manager;
+
+        /// <summary>
+        /// Runs before each test run
+        /// </summary>
+        [SetUp]
+        public void SetUp()
+        {
+            this.manager = new ApiManager(GW2DotNET.V1.Infrastructure.Language.En);
+        }
+
+        /// <summary>
+        /// Gets all matches from the api.
+        /// </summary>
+        [Test]
+        public void GetMatchList()
+        {
+            var stopwatch = Stopwatch.StartNew();
+
+            var matches = this.manager.WvWMatchData.All;
+
+            Trace.WriteLine(string.Format("Elapsed Time: {0}", stopwatch.ElapsedMilliseconds));
+
+            Trace.WriteLine(string.Format("Total Number of Matches: {0}", matches.Count));
+        }
+
+        /// <summary>
+        /// Gets a single match from the api.
+        /// </summary>
+        [Test]
+        public void GetSingleMatch()
+        {
+            var stopwatch = Stopwatch.StartNew();
+
+            var singleMatch = this.manager.WvWMatchData.GetSingleMatch("1-1");
+
+            Trace.WriteLine(string.Format("Elapsed Time: {0}", stopwatch.ElapsedMilliseconds));
+
+            Trace.WriteLine(string.Format("Match Id: {0}", singleMatch.MatchId));
+        }
+    }
+}