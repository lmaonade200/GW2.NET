--- conflicted
+++ resolved
@@ -1,214 +1,196 @@
-﻿// --------------------------------------------------------------------------------------------------------------------
-// <copyright file="GuildData.cs" company="GW2.Net Coding Team">
-//   This product is licensed under the GNU General Public License version 2 (GPLv2) as defined on the following page: http://www.gnu.org/licenses/gpl-2.0.html
-// </copyright>
-// <summary>
-//   Defines the GuildData type.
-// </summary>
-// --------------------------------------------------------------------------------------------------------------------
-
-using System;
-using System.Collections.Generic;
-using System.Collections.Specialized;
-using System.ComponentModel;
-using System.Linq;
-using GW2DotNET.V1.Guilds.Models;
-using GW2DotNET.V1.Infrastructure;
-
-namespace GW2DotNET.V1.Guilds.DataProvider
-{
-    using System.Diagnostics;
-    using System.Runtime.Remoting;
-
-    /// <summary>
-    ///     The guild data provider.
-    /// </summary>
-    public partial class GuildData : Component
-    {
-        /// <summary>
-        ///     The guild cache.
-        /// </summary>
-        private readonly List<Guild> guildCache;
-
-        /// <summary>
-        ///     This object will be used to synchronize access to the guild cache.
-        ///     You MUST lock this object any time you access the guild cache in
-        ///     order to maintain thread safety.
-        /// </summary>
-        private readonly object guildCacheSyncObject = new object();
-
-        /// <summary>
-        ///     Tracks the state of any async tasks.
-        /// </summary>
-        private readonly HybridDictionary userStateToLifetime = new HybridDictionary();
-
-        /// <summary>
-        ///     Stores the GW2ApiManager that instantiated this object
-        /// </summary>
-<<<<<<< HEAD
-        // ReSharper disable NotAccessedField.Local
-        private Gw2ApiManager gw2ApiManager;
-
-        // ReSharper restore NotAccessedField.Local
-=======
-        private readonly Gw2ApiManager gw2ApiManager;
->>>>>>> ccf8e64c
-
-        /// <summary>
-        ///     Initializes a new instance of the <see cref="GuildData" /> class.
-        /// </summary>
-        /// <param name="gw2ApiManager">The api Manager.</param>
-        internal GuildData(Gw2ApiManager gw2ApiManager)
-        {
-            this.gw2ApiManager = gw2ApiManager;
-
-            guildCache = new List<Guild>();
-
-            InitializeDelegates();
-        }
-
-        /// <summary>
-        ///     Gets a single guild by ID from the cache if present, or from the API if not.
-        /// </summary>
-        /// <param name="guildId">
-        ///     The guild id.
-        /// </param>
-        /// <returns>
-        ///     The <see cref="Guild" />.
-        /// </returns>
-        public Guild this[Guid guildId]
-        {
-            get
-            {
-<<<<<<< HEAD
-                Guild guildToReturn;
-
-                lock (guildCacheSyncObject)
-                {
-                    guildToReturn = guildCache.SingleOrDefault(g => g.Id == guildId);
-                }
-=======
-                var guildToReturn = this.guildCache.SingleOrDefault(g => g.Id == guildId);
->>>>>>> ccf8e64c
-
-                if (guildToReturn.Id == Guid.Empty)
-                {
-                    var arguments = new List<KeyValuePair<string, object>>
-                        {
-                            new KeyValuePair<string, object>("guild_id", guildId)
-                        };
-
-<<<<<<< HEAD
-                    guildToReturn = ApiCall.GetContent<Guild>("guild_details.json", arguments, ApiCall.Categories.Guild);
-
-                    lock (guildCacheSyncObject)
-                    {
-                        // A different thread could have added this guild to the cache already, so check first
-                        if (guildCache.SingleOrDefault(g => g.Id == guildId).Id == Guid.Empty)
-                        {
-                            guildCache.Add(guildToReturn);
-                        }
-=======
-                    try
-                    {
-                        this.gw2ApiManager.Logger.WriteToLog("Starting request for guild by id.", TraceEventType.Start);
-
-                        guildToReturn = ApiCall.GetContent<Guild>("guild_details.json", arguments, ApiCall.Categories.Guild);
-                        
-                        this.gw2ApiManager.Logger.WriteToLog("Finished getting guild", TraceEventType.Stop);
-
-                        this.guildCache.Add(guildToReturn);
-                    }
-                    catch (Exception ex)
-                    {
-                        this.gw2ApiManager.Logger.WriteToLog(ex, TraceEventType.Warning);
->>>>>>> ccf8e64c
-                    }
-                }
-
-                return guildToReturn;
-            }
-        }
-
-        /// <summary>
-        ///     Gets a single guild by name from the cache if present, or from the API if not.
-        /// </summary>
-        /// <param name="guildName">The name of the guild</param>
-        /// <returns>
-        ///     The <see cref="Guild" />
-        /// </returns>
-        public Guild this[string guildName]
-        {
-            get
-            {
-<<<<<<< HEAD
-                Guild guildToReturn;
-
-                lock (guildCacheSyncObject)
-                {
-                    guildToReturn = guildCache.SingleOrDefault(g => g.Name == guildName);
-                }
-=======
-                var guildToReturn = this.guildCache.SingleOrDefault(g => g.Name == guildName);
->>>>>>> ccf8e64c
-
-                if (guildToReturn.Id == Guid.Empty)
-                {
-                    var arguments = new List<KeyValuePair<string, object>>
-                        {
-                            new KeyValuePair<string, object>("guild_name", guildName)
-                        };
-
-<<<<<<< HEAD
-                    guildToReturn = ApiCall.GetContent<Guild>("guild_details.json", arguments, ApiCall.Categories.Guild);
-
-                    lock (guildCacheSyncObject)
-                    {
-                        // A different thread could have added this guild to the cache already, so check first
-                        if (guildCache.SingleOrDefault(g => g.Name == guildName).Id == Guid.Empty)
-                        {
-                            guildCache.Add(guildToReturn);
-                        }
-=======
-                    try
-                    {
-                        this.gw2ApiManager.Logger.WriteToLog("Starting request for guild by id.", TraceEventType.Start);
-
-                        guildToReturn = ApiCall.GetContent<Guild>("guild_details.json", arguments, ApiCall.Categories.Guild);
-
-                        this.gw2ApiManager.Logger.WriteToLog("Finished request.", TraceEventType.Stop);
-
-                        this.guildCache.Add(guildToReturn);
-                    }
-                    catch (Exception ex)
-                    {
-                        this.gw2ApiManager.Logger.WriteToLog(ex, TraceEventType.Warning);
->>>>>>> ccf8e64c
-                    }
-                }
-
-                return guildToReturn;
-            }
-        }
-
-        /// <summary>
-        ///     Initialize the delegates. This is called by the constructor.
-        /// </summary>
-        protected virtual void InitializeDelegates()
-        {
-            onGetGuildFromIdProgressReportDelegate = GetGuildFromIdReportProgress;
-
-            onGetGuildFromIdCompletedDelegate = GetGuildFromIdCompletedCallback;
-
-            onGetGuildFromNameProgressReportDelegate = GetGuildFromNameReportProgress;
-
-            onGetGuildFromNameCompletedDelegate = GetGuildFromNameCompletedCallback;
-        }
-
-        // Utility method for determining if a task has been canceled.
-        private bool TaskCanceled(object taskId)
-        {
-            return (userStateToLifetime[taskId] == null);
-        }
-    }
+﻿// --------------------------------------------------------------------------------------------------------------------
+// <copyright file="GuildData.cs" company="GW2.Net Coding Team">
+//   This product is licensed under the GNU General Public License version 2 (GPLv2) as defined on the following page: http://www.gnu.org/licenses/gpl-2.0.html
+// </copyright>
+// <summary>
+//   Defines the GuildData type.
+// </summary>
+// --------------------------------------------------------------------------------------------------------------------
+
+using System;
+using System.Collections.Generic;
+using System.Collections.Specialized;
+using System.ComponentModel;
+using System.Linq;
+using GW2DotNET.V1.Guilds.Models;
+using GW2DotNET.V1.Infrastructure;
+
+namespace GW2DotNET.V1.Guilds.DataProvider
+{
+    using System.Diagnostics;
+    using System.Runtime.Remoting;
+
+    /// <summary>
+    ///     The guild data provider.
+    /// </summary>
+    public partial class GuildData : Component
+    {
+        /// <summary>
+        ///     The guild cache.
+        /// </summary>
+        private readonly List<Guild> guildCache;
+
+        /// <summary>
+        ///     This object will be used to synchronize access to the guild cache.
+        ///     You MUST lock this object any time you access the guild cache in
+        ///     order to maintain thread safety.
+        /// </summary>
+        private readonly object guildCacheSyncObject = new object();
+
+        /// <summary>
+        ///     Tracks the state of any async tasks.
+        /// </summary>
+        private readonly HybridDictionary userStateToLifetime = new HybridDictionary();
+
+        /// <summary>
+        ///     Stores the GW2ApiManager that instantiated this object
+        /// </summary>
+        // ReSharper disable NotAccessedField.Local
+        private readonly Gw2ApiManager gw2ApiManager;
+
+        // ReSharper restore NotAccessedField.Local
+
+        /// <summary>
+        ///     Initializes a new instance of the <see cref="GuildData" /> class.
+        /// </summary>
+        /// <param name="gw2ApiManager">The api Manager.</param>
+        internal GuildData(Gw2ApiManager gw2ApiManager)
+        {
+            this.gw2ApiManager = gw2ApiManager;
+
+            guildCache = new List<Guild>();
+
+            InitializeDelegates();
+        }
+
+        /// <summary>
+        ///     Gets a single guild by ID from the cache if present, or from the API if not.
+        /// </summary>
+        /// <param name="guildId">
+        ///     The guild id.
+        /// </param>
+        /// <returns>
+        ///     The <see cref="Guild" />.
+        /// </returns>
+        public Guild this[Guid guildId]
+        {
+            get
+            {
+                Guild guildToReturn;
+
+                lock (guildCacheSyncObject)
+                {
+                    guildToReturn = guildCache.SingleOrDefault(g => g.Id == guildId);
+                }
+
+                if (guildToReturn.Id == Guid.Empty)
+                {
+                    var arguments = new List<KeyValuePair<string, object>>
+                        {
+                            new KeyValuePair<string, object>("guild_id", guildId)
+                        };
+
+                    try
+                    {
+                        this.gw2ApiManager.Logger.WriteToLog("Starting request for guild by id.", TraceEventType.Start);
+
+                        guildToReturn = ApiCall.GetContent<Guild>("guild_details.json", arguments,
+                                                                  ApiCall.Categories.Guild);
+
+                        lock (guildCacheSyncObject)
+                        {
+                            // A different thread could have added this guild to the cache already, so check first
+                            if (guildCache.SingleOrDefault(g => g.Id == guildId).Id == Guid.Empty)
+                            {
+                                guildCache.Add(guildToReturn);
+                            }
+                        }
+
+                        this.gw2ApiManager.Logger.WriteToLog("Finished getting guild", TraceEventType.Stop);
+
+                        this.guildCache.Add(guildToReturn);
+                    }
+                    catch (Exception ex)
+                    {
+                        this.gw2ApiManager.Logger.WriteToLog(ex, TraceEventType.Warning);
+                    }
+                }
+
+                return guildToReturn;
+            }
+        }
+
+        /// <summary>
+        ///     Gets a single guild by name from the cache if present, or from the API if not.
+        /// </summary>
+        /// <param name="guildName">The name of the guild</param>
+        /// <returns>
+        ///     The <see cref="Guild" />
+        /// </returns>
+        public Guild this[string guildName]
+        {
+            get
+            {
+                Guild guildToReturn;
+
+                lock (guildCacheSyncObject)
+                {
+                    guildToReturn = guildCache.SingleOrDefault(g => g.Name == guildName);
+                }
+
+                if (guildToReturn.Id == Guid.Empty)
+                {
+                    var arguments = new List<KeyValuePair<string, object>>
+                        {
+                            new KeyValuePair<string, object>("guild_name", guildName)
+                        };
+
+                    try
+                    {
+                        this.gw2ApiManager.Logger.WriteToLog("Starting request for guild by id.", TraceEventType.Start);
+
+                        guildToReturn = ApiCall.GetContent<Guild>("guild_details.json", arguments,
+                                                                  ApiCall.Categories.Guild);
+
+                        lock (guildCacheSyncObject)
+                        {
+                            // A different thread could have added this guild to the cache already, so check first
+                            if (guildCache.SingleOrDefault(g => g.Name == guildName).Id == Guid.Empty)
+                            {
+                                guildCache.Add(guildToReturn);
+                            }
+                        }
+
+                        this.gw2ApiManager.Logger.WriteToLog("Finished getting guild", TraceEventType.Stop);
+                    }
+                    catch (Exception ex)
+                    {
+                        this.gw2ApiManager.Logger.WriteToLog(ex, TraceEventType.Warning);
+                    }
+                }
+
+                return guildToReturn;
+            }
+        }
+
+        /// <summary>
+        ///     Initialize the delegates. This is called by the constructor.
+        /// </summary>
+        protected virtual void InitializeDelegates()
+        {
+            onGetGuildFromIdProgressReportDelegate = GetGuildFromIdReportProgress;
+
+            onGetGuildFromIdCompletedDelegate = GetGuildFromIdCompletedCallback;
+
+            onGetGuildFromNameProgressReportDelegate = GetGuildFromNameReportProgress;
+
+            onGetGuildFromNameCompletedDelegate = GetGuildFromNameCompletedCallback;
+        }
+
+        // Utility method for determining if a task has been canceled.
+        private bool TaskCanceled(object taskId)
+        {
+            return (userStateToLifetime[taskId] == null);
+        }
+    }
 }