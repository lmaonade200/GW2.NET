--- conflicted
+++ resolved
@@ -1,96 +1,91 @@
-﻿// --------------------------------------------------------------------------------------------------------------------
-// <copyright file="IApiManager.cs" company="GW2.Net Coding Team">
-//   This product is licensed under the GNU General Public License version 2 (GPLv2) as defined on the following page: http://www.gnu.org/licenses/gpl-2.0.html
-// </copyright>
-// <summary>
-//   The ApiManager interface.
-// </summary>
-// --------------------------------------------------------------------------------------------------------------------
-
-<<<<<<< HEAD
-using GW2DotNET.V1.Events.DataProviders;
-=======
-using System;
-
-using GW2DotNET.V1.Guilds.DataProviders;
->>>>>>> 2558f88e
-using GW2DotNET.V1.Infrastructure;
-using GW2DotNET.V1.Infrastructure.Logging;
-using GW2DotNET.V1.Items.DataProvider;
-using GW2DotNET.V1.MapInformation.DataProvider;
-
-namespace GW2DotNET.V1
-{
-    /// <summary>The ApiManager interface.</summary>
-    public interface IApiManager
-    {
-        /// <summary>Gets the build.</summary>
-        int Build { get; }
-
-        /// <summary>Gets or sets the language.</summary>
-        /// <remarks>This property sets the language.
-        /// This will also clear the complete cache
-        /// so the user will get the data from the api in the set language.</remarks>
-        Language Language { get; set; }
-
-        /// <summary>Gets the logger.</summary>
-        IEventLogger Logger { get; }
-
-        /// <summary>Gets the continent data.</summary>
-        ContinentData Continents { get; }
-
-        /// <summary>Gets the floor data.</summary>
-        MapFloorData FloorData { get; }
-
-        /// <summary>Gets the maps data.</summary>
-        MapsData Maps { get; }
-
-        /// <summary>
-        /// Gets the ColourData object.
-        /// </summary>
-        ColourData Colours { get; }
-
-        /// <summary>
-        /// Gets the EventData object.
-        /// </summary>
-        EventData Events { get; }
-
-        /// <summary>Gets the instance of the guild data provider.</summary>
-        /// <remarks>This property is the entry point to the guild api.
-        /// From here the user can access all the information the guild api has to offer.</remarks>
-        /// <seealso cref="V1.Guilds.DataProvider"/>
-        Guilds.DataProvider GuildData { get; }
-
-        /// <summary>
-        /// Gets the ItemData object.
-        /// </summary>
-        ItemData Items { get; }
-
-        /// <summary>
-        /// Gets the RecipeData object.
-        /// </summary>
-        RecipeData Recipes { get; }
-        
-        /// <summary>
-        /// Gets the WorldData object.
-        /// </summary>
-        WorldData Worlds { get; }
-
-        /// <summary>
-        /// Clears the cache for all data providers.
-        /// WARNING! there is  no undo!
-        /// </summary>
-        void ClearCache();
-
-        /// <summary>Gets the latest build from the server.</summary>
-        /// <remarks>
-        /// This function will query the server for the current build. 
-        /// After a query this method will return the current build to the user.
-        /// It will also store the new build in the <see cref="ApiManager.Build"/> property and therefore cache it.
-        /// </remarks>
-        /// <returns>
-        /// The latest build.
-        /// </returns>
-        int GetLatestBuild();
-    }
+﻿// --------------------------------------------------------------------------------------------------------------------
+// <copyright file="IApiManager.cs" company="GW2.Net Coding Team">
+//   This product is licensed under the GNU General Public License version 2 (GPLv2) as defined on the following page: http://www.gnu.org/licenses/gpl-2.0.html
+// </copyright>
+// <summary>
+//   The ApiManager interface.
+// </summary>
+// --------------------------------------------------------------------------------------------------------------------
+
+using System;
+
+using GW2DotNET.V1.Infrastructure;
+using GW2DotNET.V1.Infrastructure.Logging;
+using GW2DotNET.V1.MapInformation.DataProvider;
+
+namespace GW2DotNET.V1
+{
+    /// <summary>The ApiManager interface.</summary>
+    [Obsolete("Usage of this interface is no longer supported. You have to use the IDataManager interface.")]
+    public interface IApiManager
+    {
+        /// <summary>Gets the build.</summary>
+        int Build { get; }
+
+        /// <summary>Gets or sets the language.</summary>
+        /// <remarks>This property sets the language.
+        /// This will also clear the complete cache
+        /// so the user will get the data from the api in the set language.</remarks>
+        Language Language { get; set; }
+
+        /// <summary>Gets the logger.</summary>
+        IEventLogger Logger { get; }
+
+        /// <summary>Gets the continent data.</summary>
+        ContinentData Continents { get; }
+
+        /// <summary>Gets the floor data.</summary>
+        MapFloorData FloorData { get; }
+
+        /// <summary>Gets the maps data.</summary>
+        MapsData Maps { get; }
+
+        /// <summary>
+        /// Gets the ColourData object.
+        /// </summary>
+        // ColourData Colours { get; }
+
+        /// <summary>
+        /// Gets the EventData object.
+        /// </summary>
+        // EventData Events { get; }
+
+        /// <summary>Gets the instance of the guild data provider.</summary>
+        /// <remarks>This property is the entry point to the guild api.
+        /// From here the user can access all the information the guild api has to offer.</remarks>
+        /// <seealso cref="V1.Guilds.DataProvider"/>
+        Guilds.DataProvider GuildData { get; }
+
+        /// <summary>
+        /// Gets the ItemData object.
+        /// </summary>
+        // ItemData Items { get; }
+
+        /// <summary>
+        /// Gets the RecipeData object.
+        /// </summary>
+        // RecipeData Recipes { get; }
+        
+        /// <summary>
+        /// Gets the WorldData object.
+        /// </summary>
+       //  WorldData Worlds { get; }
+
+        /// <summary>
+        /// Clears the cache for all data providers.
+        /// WARNING! there is  no undo!
+        /// </summary>
+        void ClearCache();
+
+        /// <summary>Gets the latest build from the server.</summary>
+        /// <remarks>
+        /// This function will query the server for the current build. 
+        /// After a query this method will return the current build to the user.
+        /// It will also store the new build in the <see cref="ApiManager.Build"/> property and therefore cache it.
+        /// </remarks>
+        /// <returns>
+        /// The latest build.
+        /// </returns>
+        int GetLatestBuild();
+    }
 }