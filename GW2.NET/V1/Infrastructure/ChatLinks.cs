﻿// --------------------------------------------------------------------------------------------------------------------
// <copyright file="ChatLinks.cs" company="GW2.Net Coding Team">
//   This product is licensed under the GNU General Public License version 2 (GPLv2) as defined on the following page: http://www.gnu.org/licenses/gpl-2.0.html
// </copyright>
// <summary>
//   Contains static methods to get the chat link for a specific in game object.
// </summary>
// --------------------------------------------------------------------------------------------------------------------

using System;
using System.Collections.Generic;

namespace GW2DotNET.V1.Infrastructure
{
    /// <summary>Contains static methods to get the chat link for a specific ingame object.</summary>
    public static class ChatLinks
    {
        /// <summary>Converts a amount of money in a chat link.</summary>
        /// <param name="valueInCopper">The value of the money.</param>
        /// <returns>A chat link usable ingame.</returns>
        /// <remarks>The value to this method has to be supplied in copper. One gold is 100 silver and one silver is 100 copper, making one gold 10000 copper.</remarks>
        public static string CoinChatLink(int valueInCopper)
        {
            byte[] bytes = BitConverter.GetBytes(valueInCopper);

<<<<<<< HEAD
            List<byte> finalArray = new List<byte> { 1 };
=======
            var finalArray = new List<byte>
                             {
                                 1
                             };
>>>>>>> be6d23d8

            finalArray.AddRange(bytes);

            string base64String = Convert.ToBase64String(finalArray.ToArray());

            return string.Format("[&{0}]", base64String);
        }

        /// <summary>Converts an item into a chat link.</summary>
        /// <param name="quantity">The item quantity.</param>
        /// <param name="itemId">The item id.</param>
        /// <returns>A chat link representing the item, which is usable ingame.</returns>
        /// <remarks>The item quantity is the amount of items which the user wants to link (e.g. 10 Copper Ore), while the item id is the id gained from the api or another location.</remarks>
        public static string ItemChatLink(short quantity, int itemId)
        {
<<<<<<< HEAD
            List<byte> byteList = new List<byte> { 2 };
=======
            var byteList = new List<byte>
                           {
                               2
                           };
>>>>>>> be6d23d8

            byte[] quantityBytes = BitConverter.GetBytes(quantity);
            byte[] itemIdBytes = BitConverter.GetBytes(itemId);

            byteList.Add(quantityBytes[0]);
            byteList.AddRange(itemIdBytes);

            string base64String = Convert.ToBase64String(byteList.ToArray());

            return string.Format("[&{0}]", base64String);
        }

        /// <summary>The text chat link.</summary>
        /// <param name="textIdentifier">The text identifier.</param>
        /// <returns>A chat link representing certain phrases used ingame.</returns>
        public static string TextChatLink(int textIdentifier)
        {
<<<<<<< HEAD
            List<byte> byteList = new List<byte> { 3 };
=======
            var byteList = new List<byte>
                           {
                               3
                           };
>>>>>>> be6d23d8

            byte[] textBytes = BitConverter.GetBytes(textIdentifier);

            byteList.AddRange(textBytes);

            string base64String = Convert.ToBase64String(byteList.ToArray());

            return string.Format("[&{0}]", base64String);
        }

        /// <summary>The map chat link.</summary>
        /// <param name="mapPointId">The location id.</param>
        /// <returns>A chat link representing either a waypoint or a point of interest on the game map.</returns>
        public static string MapChatLink(int mapPointId)
        {
<<<<<<< HEAD
            List<byte> byteList = new List<byte> { 4 };
=======
            var byteList = new List<byte>
                           {
                               4
                           };
>>>>>>> be6d23d8

            byte[] textBytes = BitConverter.GetBytes(mapPointId);

            byteList.AddRange(textBytes);

            string base64String = Convert.ToBase64String(byteList.ToArray());

            return string.Format("[&{0}]", base64String);
        }

        /// <summary>The skill chat link.</summary>
        /// <param name="skillId">The skill id.</param>
        /// <returns>A chat link representing a skill.</returns>
        public static string SkillChatLink(int skillId)
        {
<<<<<<< HEAD
            List<byte> byteList = new List<byte> { 6 };
=======
            var byteList = new List<byte>
                           {
                               6
                           };
>>>>>>> be6d23d8

            byte[] textBytes = BitConverter.GetBytes(skillId);

            byteList.AddRange(textBytes);

            string base64String = Convert.ToBase64String(byteList.ToArray());

            return string.Format("[&{0}]", base64String);
        }

        /// <summary>The trait chat link.</summary>
        /// <param name="traitId">The trait id.</param>
        /// <returns>A chat link representing a trait.</returns>
        public static string TraitChatLink(int traitId)
        {
<<<<<<< HEAD
            List<byte> byteList = new List<byte> { 7 };
=======
            var byteList = new List<byte>
                           {
                               7
                           };
>>>>>>> be6d23d8

            byte[] textBytes = BitConverter.GetBytes(traitId);

            byteList.AddRange(textBytes);

            string base64String = Convert.ToBase64String(byteList.ToArray());

            return string.Format("[&{0}]", base64String);
        }

        /// <summary>The recipe chat link.</summary>
        /// <param name="recipeId">The recipe id.</param>
        /// <returns>A chat link representing a recipe.</returns>
        public static string RecipeChatLink(int recipeId)
        {
<<<<<<< HEAD
            List<byte> byteList = new List<byte> { 9 };
=======
            var byteList = new List<byte>
                           {
                               9
                           };
>>>>>>> be6d23d8

            byte[] textBytes = BitConverter.GetBytes(recipeId);

            byteList.AddRange(textBytes);

            string base64String = Convert.ToBase64String(byteList.ToArray());

            return string.Format("[&{0}]", base64String);
        }

        /* static public string DecodeFrom64(string encodedData)
        {
            byte[] encodedDataAsBytes = Convert.FromBase64String(encodedData);

            string returnString = BitConverter.ToInt32(encodedDataAsBytes, 1).ToString();

            return returnString;
        }*/
    }
}<|MERGE_RESOLUTION|>--- conflicted
+++ resolved
@@ -1,193 +1,165 @@
-﻿// --------------------------------------------------------------------------------------------------------------------
-// <copyright file="ChatLinks.cs" company="GW2.Net Coding Team">
-//   This product is licensed under the GNU General Public License version 2 (GPLv2) as defined on the following page: http://www.gnu.org/licenses/gpl-2.0.html
-// </copyright>
-// <summary>
-//   Contains static methods to get the chat link for a specific in game object.
-// </summary>
-// --------------------------------------------------------------------------------------------------------------------
-
-using System;
-using System.Collections.Generic;
-
-namespace GW2DotNET.V1.Infrastructure
-{
-    /// <summary>Contains static methods to get the chat link for a specific ingame object.</summary>
-    public static class ChatLinks
-    {
-        /// <summary>Converts a amount of money in a chat link.</summary>
-        /// <param name="valueInCopper">The value of the money.</param>
-        /// <returns>A chat link usable ingame.</returns>
-        /// <remarks>The value to this method has to be supplied in copper. One gold is 100 silver and one silver is 100 copper, making one gold 10000 copper.</remarks>
-        public static string CoinChatLink(int valueInCopper)
-        {
-            byte[] bytes = BitConverter.GetBytes(valueInCopper);
-
-<<<<<<< HEAD
-            List<byte> finalArray = new List<byte> { 1 };
-=======
-            var finalArray = new List<byte>
-                             {
-                                 1
-                             };
->>>>>>> be6d23d8
-
-            finalArray.AddRange(bytes);
-
-            string base64String = Convert.ToBase64String(finalArray.ToArray());
-
-            return string.Format("[&{0}]", base64String);
-        }
-
-        /// <summary>Converts an item into a chat link.</summary>
-        /// <param name="quantity">The item quantity.</param>
-        /// <param name="itemId">The item id.</param>
-        /// <returns>A chat link representing the item, which is usable ingame.</returns>
-        /// <remarks>The item quantity is the amount of items which the user wants to link (e.g. 10 Copper Ore), while the item id is the id gained from the api or another location.</remarks>
-        public static string ItemChatLink(short quantity, int itemId)
-        {
-<<<<<<< HEAD
-            List<byte> byteList = new List<byte> { 2 };
-=======
-            var byteList = new List<byte>
-                           {
-                               2
-                           };
->>>>>>> be6d23d8
-
-            byte[] quantityBytes = BitConverter.GetBytes(quantity);
-            byte[] itemIdBytes = BitConverter.GetBytes(itemId);
-
-            byteList.Add(quantityBytes[0]);
-            byteList.AddRange(itemIdBytes);
-
-            string base64String = Convert.ToBase64String(byteList.ToArray());
-
-            return string.Format("[&{0}]", base64String);
-        }
-
-        /// <summary>The text chat link.</summary>
-        /// <param name="textIdentifier">The text identifier.</param>
-        /// <returns>A chat link representing certain phrases used ingame.</returns>
-        public static string TextChatLink(int textIdentifier)
-        {
-<<<<<<< HEAD
-            List<byte> byteList = new List<byte> { 3 };
-=======
-            var byteList = new List<byte>
-                           {
-                               3
-                           };
->>>>>>> be6d23d8
-
-            byte[] textBytes = BitConverter.GetBytes(textIdentifier);
-
-            byteList.AddRange(textBytes);
-
-            string base64String = Convert.ToBase64String(byteList.ToArray());
-
-            return string.Format("[&{0}]", base64String);
-        }
-
-        /// <summary>The map chat link.</summary>
-        /// <param name="mapPointId">The location id.</param>
-        /// <returns>A chat link representing either a waypoint or a point of interest on the game map.</returns>
-        public static string MapChatLink(int mapPointId)
-        {
-<<<<<<< HEAD
-            List<byte> byteList = new List<byte> { 4 };
-=======
-            var byteList = new List<byte>
-                           {
-                               4
-                           };
->>>>>>> be6d23d8
-
-            byte[] textBytes = BitConverter.GetBytes(mapPointId);
-
-            byteList.AddRange(textBytes);
-
-            string base64String = Convert.ToBase64String(byteList.ToArray());
-
-            return string.Format("[&{0}]", base64String);
-        }
-
-        /// <summary>The skill chat link.</summary>
-        /// <param name="skillId">The skill id.</param>
-        /// <returns>A chat link representing a skill.</returns>
-        public static string SkillChatLink(int skillId)
-        {
-<<<<<<< HEAD
-            List<byte> byteList = new List<byte> { 6 };
-=======
-            var byteList = new List<byte>
-                           {
-                               6
-                           };
->>>>>>> be6d23d8
-
-            byte[] textBytes = BitConverter.GetBytes(skillId);
-
-            byteList.AddRange(textBytes);
-
-            string base64String = Convert.ToBase64String(byteList.ToArray());
-
-            return string.Format("[&{0}]", base64String);
-        }
-
-        /// <summary>The trait chat link.</summary>
-        /// <param name="traitId">The trait id.</param>
-        /// <returns>A chat link representing a trait.</returns>
-        public static string TraitChatLink(int traitId)
-        {
-<<<<<<< HEAD
-            List<byte> byteList = new List<byte> { 7 };
-=======
-            var byteList = new List<byte>
-                           {
-                               7
-                           };
->>>>>>> be6d23d8
-
-            byte[] textBytes = BitConverter.GetBytes(traitId);
-
-            byteList.AddRange(textBytes);
-
-            string base64String = Convert.ToBase64String(byteList.ToArray());
-
-            return string.Format("[&{0}]", base64String);
-        }
-
-        /// <summary>The recipe chat link.</summary>
-        /// <param name="recipeId">The recipe id.</param>
-        /// <returns>A chat link representing a recipe.</returns>
-        public static string RecipeChatLink(int recipeId)
-        {
-<<<<<<< HEAD
-            List<byte> byteList = new List<byte> { 9 };
-=======
-            var byteList = new List<byte>
-                           {
-                               9
-                           };
->>>>>>> be6d23d8
-
-            byte[] textBytes = BitConverter.GetBytes(recipeId);
-
-            byteList.AddRange(textBytes);
-
-            string base64String = Convert.ToBase64String(byteList.ToArray());
-
-            return string.Format("[&{0}]", base64String);
-        }
-
-        /* static public string DecodeFrom64(string encodedData)
-        {
-            byte[] encodedDataAsBytes = Convert.FromBase64String(encodedData);
-
-            string returnString = BitConverter.ToInt32(encodedDataAsBytes, 1).ToString();
-
-            return returnString;
-        }*/
-    }
+﻿// --------------------------------------------------------------------------------------------------------------------
+// <copyright file="ChatLinks.cs" company="GW2.Net Coding Team">
+//   This product is licensed under the GNU General Public License version 2 (GPLv2) as defined on the following page: http://www.gnu.org/licenses/gpl-2.0.html
+// </copyright>
+// <summary>
+//   Contains static methods to get the chat link for a specific in game object.
+// </summary>
+// --------------------------------------------------------------------------------------------------------------------
+
+using System;
+using System.Collections.Generic;
+
+namespace GW2DotNET.V1.Infrastructure
+{
+    /// <summary>Contains static methods to get the chat link for a specific ingame object.</summary>
+    public static class ChatLinks
+    {
+        /// <summary>Converts a amount of money in a chat link.</summary>
+        /// <param name="valueInCopper">The value of the money.</param>
+        /// <returns>A chat link usable ingame.</returns>
+        /// <remarks>The value to this method has to be supplied in copper. One gold is 100 silver and one silver is 100 copper, making one gold 10000 copper.</remarks>
+        public static string CoinChatLink(int valueInCopper)
+        {
+            byte[] bytes = BitConverter.GetBytes(valueInCopper);
+
+            var finalArray = new List<byte>
+                             {
+                                 1
+                             };
+
+            finalArray.AddRange(bytes);
+
+            string base64String = Convert.ToBase64String(finalArray.ToArray());
+
+            return string.Format("[&{0}]", base64String);
+        }
+
+        /// <summary>Converts an item into a chat link.</summary>
+        /// <param name="quantity">The item quantity.</param>
+        /// <param name="itemId">The item id.</param>
+        /// <returns>A chat link representing the item, which is usable ingame.</returns>
+        /// <remarks>The item quantity is the amount of items which the user wants to link (e.g. 10 Copper Ore), while the item id is the id gained from the api or another location.</remarks>
+        public static string ItemChatLink(short quantity, int itemId)
+        {
+            var byteList = new List<byte>
+                           {
+                               2
+                           };
+
+            byte[] quantityBytes = BitConverter.GetBytes(quantity);
+            byte[] itemIdBytes = BitConverter.GetBytes(itemId);
+
+            byteList.Add(quantityBytes[0]);
+            byteList.AddRange(itemIdBytes);
+
+            string base64String = Convert.ToBase64String(byteList.ToArray());
+
+            return string.Format("[&{0}]", base64String);
+        }
+
+        /// <summary>The text chat link.</summary>
+        /// <param name="textIdentifier">The text identifier.</param>
+        /// <returns>A chat link representing certain phrases used ingame.</returns>
+        public static string TextChatLink(int textIdentifier)
+        {
+            var byteList = new List<byte>
+                           {
+                               3
+                           };
+
+            byte[] textBytes = BitConverter.GetBytes(textIdentifier);
+
+            byteList.AddRange(textBytes);
+
+            string base64String = Convert.ToBase64String(byteList.ToArray());
+
+            return string.Format("[&{0}]", base64String);
+        }
+
+        /// <summary>The map chat link.</summary>
+        /// <param name="mapPointId">The location id.</param>
+        /// <returns>A chat link representing either a waypoint or a point of interest on the game map.</returns>
+        public static string MapChatLink(int mapPointId)
+        {
+            var byteList = new List<byte>
+                           {
+                               4
+                           };
+
+            byte[] textBytes = BitConverter.GetBytes(mapPointId);
+
+            byteList.AddRange(textBytes);
+
+            string base64String = Convert.ToBase64String(byteList.ToArray());
+
+            return string.Format("[&{0}]", base64String);
+        }
+
+        /// <summary>The skill chat link.</summary>
+        /// <param name="skillId">The skill id.</param>
+        /// <returns>A chat link representing a skill.</returns>
+        public static string SkillChatLink(int skillId)
+        {
+            var byteList = new List<byte>
+                           {
+                               6
+                           };
+
+            byte[] textBytes = BitConverter.GetBytes(skillId);
+
+            byteList.AddRange(textBytes);
+
+            string base64String = Convert.ToBase64String(byteList.ToArray());
+
+            return string.Format("[&{0}]", base64String);
+        }
+
+        /// <summary>The trait chat link.</summary>
+        /// <param name="traitId">The trait id.</param>
+        /// <returns>A chat link representing a trait.</returns>
+        public static string TraitChatLink(int traitId)
+        {
+            var byteList = new List<byte>
+                           {
+                               7
+                           };
+
+            byte[] textBytes = BitConverter.GetBytes(traitId);
+
+            byteList.AddRange(textBytes);
+
+            string base64String = Convert.ToBase64String(byteList.ToArray());
+
+            return string.Format("[&{0}]", base64String);
+        }
+
+        /// <summary>The recipe chat link.</summary>
+        /// <param name="recipeId">The recipe id.</param>
+        /// <returns>A chat link representing a recipe.</returns>
+        public static string RecipeChatLink(int recipeId)
+        {
+            var byteList = new List<byte>
+                           {
+                               9
+                           };
+
+            byte[] textBytes = BitConverter.GetBytes(recipeId);
+
+            byteList.AddRange(textBytes);
+
+            string base64String = Convert.ToBase64String(byteList.ToArray());
+
+            return string.Format("[&{0}]", base64String);
+        }
+
+        /* static public string DecodeFrom64(string encodedData)
+        {
+            byte[] encodedDataAsBytes = Convert.FromBase64String(encodedData);
+
+            var returnString = BitConverter.ToInt32(encodedDataAsBytes, 1).ToString();
+
+            return returnString;
+        }*/
+    }
 }