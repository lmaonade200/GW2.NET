﻿// --------------------------------------------------------------------------------------------------------------------
// <copyright file="ColourData.cs" company="GW2.Net Coding Team">
//   This product is licensed under the GNU General Public License version 2 (GPLv2) as defined on the following page: http://www.gnu.org/licenses/gpl-2.0.html
// </copyright>
// <summary>
//   The colour data provider.
// </summary>
// --------------------------------------------------------------------------------------------------------------------

using System.Collections;
using System.Collections.Generic;
using System.Collections.Specialized;
using System.Linq;

using GW2DotNET.V1.Infrastructure;
using GW2DotNET.V1.Items.Models;

namespace GW2DotNET.V1.Items.DataProvider
{
    /// <summary>
    /// The colour data provider.
    /// </summary>
    public partial class ColourData : System.ComponentModel.Component, IEnumerable<GwColour>
    {
        /// <summary>
        /// The language.
        /// </summary>
        private readonly ApiManager apiManager;

        /// <summary>
        /// The colours cache.
        /// </summary>
        private IEnumerable<GwColour> coloursCache;

<<<<<<< HEAD
        /// <summary>
        /// Sync object for thread safety. You MUST lock this
        /// object before touching the private coloursCache object.
        /// </summary>
        private readonly object coloursCacheSyncObject = new object();

        /// <summary>
        ///     Tracks the state of any async tasks.
        /// </summary>
        private readonly HybridDictionary userStateToLifetime = new HybridDictionary();

        /// <summary>
        /// Initializes a new instance of the <see cref="ColourData"/> class.
        /// </summary>
        /// <param name="language">The language the content is retrieved in.</param>
        internal ColourData(Language language)
        {
            this.language = language;

            InitializeDelegates();
        }

        /// <summary>
        ///     Initialize the delegates. This is called by the constructor.
        /// </summary>
        protected virtual void InitializeDelegates()
        {
            onGetColourFromIdCompletedDelegate = GetColourFromIdCompletedCallback;

            onGetColourFromIdProgressReportDelegate = GetColourFromIdReportProgressCallback;

            onGetColourFromNameCompletedDelegate = GetColourFromNameCompletedCallback;

            onGetColourFromNameProgressReportDelegate = GetColourFromNameReportProgressCallback;

            onGetAllColoursCompletedDelegate = GetAllColoursCompletedCallback;

            onGetAllColoursProgressReportDelegate = GetAllColoursReportProgressCallback;
        }

        // Utility method for determining if a task has been canceled.
        private bool TaskCanceled(object taskId)
        {
            return (userStateToLifetime[taskId] == null);
=======
        /// <summary>Initializes a new instance of the <see cref="ColourData"/> class.</summary>
        /// <param name="apiManager">The api Manager.</param>
        internal ColourData(ApiManager apiManager)
        {
            this.apiManager = apiManager;
>>>>>>> 63ef1eed
        }

        /// <summary>
        /// Gets the colours.
        /// </summary>
        private IEnumerable<GwColour> Colours
        {
            get
            {
                lock (coloursCacheSyncObject)
                {
                    return this.coloursCache ?? (this.coloursCache = this.GetColours());
                }
            }
        }

        /// <summary>
        /// Gets a single colour from the colours cache.
        /// </summary>
        /// <param name="id">
        /// The id of the colour.
        /// </param>
        /// <returns>
        /// The <see cref="GwColour"/>.
        /// </returns>
        public GwColour this[int id]
        {
            get
            {
                return this.Colours.Single(colour => colour.Id == id);
            }
        }

        /// <summary>
        ///  Gets a single colour from the colours cache.
        /// </summary>
        /// <param name="name">
        /// The name of the colour.
        /// </param>
        /// <returns>
        /// The <see cref="GwColour"/>.
        /// </returns>
        public GwColour this[string name]
        {
            get
            {
                return this.Colours.Single(colour => colour.Name == name);
            }
        }

        /// <summary>
        /// Returns an enumerator that iterates through the collection.
        /// </summary>
        /// <returns>
        /// A <see cref="T:System.Collections.Generic.IEnumerator`1"/> that can be used to iterate through the collection.
        /// </returns>
        /// <filterpriority>1</filterpriority>
        public IEnumerator<GwColour> GetEnumerator()
        {
            return this.Colours.GetEnumerator();
        }

        /// <summary>
        /// Returns an enumerator that iterates through a collection.
        /// </summary>
        /// <returns>
        /// An <see cref="T:System.Collections.IEnumerator"/> object that can be used to iterate through the collection.
        /// </returns>
        /// <filterpriority>2</filterpriority>
        IEnumerator IEnumerable.GetEnumerator()
        {
            return this.Colours.GetEnumerator();
        }
        
        /// <summary>
        /// Gets all colours from the api server.
        /// </summary>
        /// <returns>
        /// The <see cref="IEnumerable"/>.
        /// </returns>
        private IEnumerable<GwColour> GetColours()
        {
            var arguments = new List<KeyValuePair<string, object>>
            {
                new KeyValuePair<string, object>("lang", this.apiManager.Language)
            };

            var returnColours = ApiCall.GetContent<Dictionary<string, Dictionary<int, GwColour>>>(
                "colors.json", arguments, ApiCall.Categories.Miscellaneous)["colors"].Select(returnColour => new GwColour(returnColour.Key, returnColour.Value.Name, returnColour.Value.BaseRgb, returnColour.Value.Cloth, returnColour.Value.Leather, returnColour.Value.Metal)).ToList();

            return returnColours;
        }
    }
}<|MERGE_RESOLUTION|>--- conflicted
+++ resolved
@@ -1,180 +1,172 @@
-﻿// --------------------------------------------------------------------------------------------------------------------
-// <copyright file="ColourData.cs" company="GW2.Net Coding Team">
-//   This product is licensed under the GNU General Public License version 2 (GPLv2) as defined on the following page: http://www.gnu.org/licenses/gpl-2.0.html
-// </copyright>
-// <summary>
-//   The colour data provider.
-// </summary>
-// --------------------------------------------------------------------------------------------------------------------
-
-using System.Collections;
-using System.Collections.Generic;
-using System.Collections.Specialized;
-using System.Linq;
-
-using GW2DotNET.V1.Infrastructure;
-using GW2DotNET.V1.Items.Models;
-
-namespace GW2DotNET.V1.Items.DataProvider
-{
-    /// <summary>
-    /// The colour data provider.
-    /// </summary>
-    public partial class ColourData : System.ComponentModel.Component, IEnumerable<GwColour>
-    {
-        /// <summary>
-        /// The language.
-        /// </summary>
-        private readonly ApiManager apiManager;
-
-        /// <summary>
-        /// The colours cache.
-        /// </summary>
-        private IEnumerable<GwColour> coloursCache;
-
-<<<<<<< HEAD
-        /// <summary>
-        /// Sync object for thread safety. You MUST lock this
-        /// object before touching the private coloursCache object.
-        /// </summary>
-        private readonly object coloursCacheSyncObject = new object();
-
-        /// <summary>
-        ///     Tracks the state of any async tasks.
-        /// </summary>
-        private readonly HybridDictionary userStateToLifetime = new HybridDictionary();
-
-        /// <summary>
-        /// Initializes a new instance of the <see cref="ColourData"/> class.
-        /// </summary>
-        /// <param name="language">The language the content is retrieved in.</param>
-        internal ColourData(Language language)
-        {
-            this.language = language;
-
-            InitializeDelegates();
-        }
-
-        /// <summary>
-        ///     Initialize the delegates. This is called by the constructor.
-        /// </summary>
-        protected virtual void InitializeDelegates()
-        {
-            onGetColourFromIdCompletedDelegate = GetColourFromIdCompletedCallback;
-
-            onGetColourFromIdProgressReportDelegate = GetColourFromIdReportProgressCallback;
-
-            onGetColourFromNameCompletedDelegate = GetColourFromNameCompletedCallback;
-
-            onGetColourFromNameProgressReportDelegate = GetColourFromNameReportProgressCallback;
-
-            onGetAllColoursCompletedDelegate = GetAllColoursCompletedCallback;
-
-            onGetAllColoursProgressReportDelegate = GetAllColoursReportProgressCallback;
-        }
-
-        // Utility method for determining if a task has been canceled.
-        private bool TaskCanceled(object taskId)
-        {
-            return (userStateToLifetime[taskId] == null);
-=======
-        /// <summary>Initializes a new instance of the <see cref="ColourData"/> class.</summary>
-        /// <param name="apiManager">The api Manager.</param>
-        internal ColourData(ApiManager apiManager)
-        {
-            this.apiManager = apiManager;
->>>>>>> 63ef1eed
-        }
-
-        /// <summary>
-        /// Gets the colours.
-        /// </summary>
-        private IEnumerable<GwColour> Colours
-        {
-            get
-            {
-                lock (coloursCacheSyncObject)
-                {
-                    return this.coloursCache ?? (this.coloursCache = this.GetColours());
-                }
-            }
-        }
-
-        /// <summary>
-        /// Gets a single colour from the colours cache.
-        /// </summary>
-        /// <param name="id">
-        /// The id of the colour.
-        /// </param>
-        /// <returns>
-        /// The <see cref="GwColour"/>.
-        /// </returns>
-        public GwColour this[int id]
-        {
-            get
-            {
-                return this.Colours.Single(colour => colour.Id == id);
-            }
-        }
-
-        /// <summary>
-        ///  Gets a single colour from the colours cache.
-        /// </summary>
-        /// <param name="name">
-        /// The name of the colour.
-        /// </param>
-        /// <returns>
-        /// The <see cref="GwColour"/>.
-        /// </returns>
-        public GwColour this[string name]
-        {
-            get
-            {
-                return this.Colours.Single(colour => colour.Name == name);
-            }
-        }
-
-        /// <summary>
-        /// Returns an enumerator that iterates through the collection.
-        /// </summary>
-        /// <returns>
-        /// A <see cref="T:System.Collections.Generic.IEnumerator`1"/> that can be used to iterate through the collection.
-        /// </returns>
-        /// <filterpriority>1</filterpriority>
-        public IEnumerator<GwColour> GetEnumerator()
-        {
-            return this.Colours.GetEnumerator();
-        }
-
-        /// <summary>
-        /// Returns an enumerator that iterates through a collection.
-        /// </summary>
-        /// <returns>
-        /// An <see cref="T:System.Collections.IEnumerator"/> object that can be used to iterate through the collection.
-        /// </returns>
-        /// <filterpriority>2</filterpriority>
-        IEnumerator IEnumerable.GetEnumerator()
-        {
-            return this.Colours.GetEnumerator();
-        }
-        
-        /// <summary>
-        /// Gets all colours from the api server.
-        /// </summary>
-        /// <returns>
-        /// The <see cref="IEnumerable"/>.
-        /// </returns>
-        private IEnumerable<GwColour> GetColours()
-        {
-            var arguments = new List<KeyValuePair<string, object>>
-            {
-                new KeyValuePair<string, object>("lang", this.apiManager.Language)
-            };
-
-            var returnColours = ApiCall.GetContent<Dictionary<string, Dictionary<int, GwColour>>>(
-                "colors.json", arguments, ApiCall.Categories.Miscellaneous)["colors"].Select(returnColour => new GwColour(returnColour.Key, returnColour.Value.Name, returnColour.Value.BaseRgb, returnColour.Value.Cloth, returnColour.Value.Leather, returnColour.Value.Metal)).ToList();
-
-            return returnColours;
-        }
-    }
+﻿// --------------------------------------------------------------------------------------------------------------------
+// <copyright file="ColourData.cs" company="GW2.Net Coding Team">
+//   This product is licensed under the GNU General Public License version 2 (GPLv2) as defined on the following page: http://www.gnu.org/licenses/gpl-2.0.html
+// </copyright>
+// <summary>
+//   The colour data provider.
+// </summary>
+// --------------------------------------------------------------------------------------------------------------------
+
+using System.Collections;
+using System.Collections.Generic;
+using System.Collections.Specialized;
+using System.Linq;
+
+using GW2DotNET.V1.Infrastructure;
+using GW2DotNET.V1.Items.Models;
+
+namespace GW2DotNET.V1.Items.DataProvider
+{
+    /// <summary>
+    /// The colour data provider.
+    /// </summary>
+    public partial class ColourData : System.ComponentModel.Component, IEnumerable<GwColour>
+    {
+        /// <summary>
+        /// The language.
+        /// </summary>
+        private readonly ApiManager apiManager;
+
+        /// <summary>
+        /// The colours cache.
+        /// </summary>
+        private IEnumerable<GwColour> coloursCache;
+
+        /// <summary>
+        /// Sync object for thread safety. You MUST lock this
+        /// object before touching the private coloursCache object.
+        /// </summary>
+        private readonly object coloursCacheSyncObject = new object();
+
+        /// <summary>
+        ///     Tracks the state of any async tasks.
+        /// </summary>
+        private readonly HybridDictionary userStateToLifetime = new HybridDictionary();
+
+        /// <summary>
+        /// Initializes a new instance of the <see cref="ColourData"/> class.
+        /// </summary>
+        /// <param name="apiManager">The API manager.</param>
+        internal ColourData(ApiManager apiManager)
+        {
+            this.apiManager = apiManager;
+
+            InitializeDelegates();
+        }
+
+        /// <summary>
+        ///     Initialize the delegates. This is called by the constructor.
+        /// </summary>
+        protected virtual void InitializeDelegates()
+        {
+            onGetColourFromIdCompletedDelegate = GetColourFromIdCompletedCallback;
+
+            onGetColourFromIdProgressReportDelegate = GetColourFromIdReportProgressCallback;
+
+            onGetColourFromNameCompletedDelegate = GetColourFromNameCompletedCallback;
+
+            onGetColourFromNameProgressReportDelegate = GetColourFromNameReportProgressCallback;
+
+            onGetAllColoursCompletedDelegate = GetAllColoursCompletedCallback;
+
+            onGetAllColoursProgressReportDelegate = GetAllColoursReportProgressCallback;
+        }
+
+        // Utility method for determining if a task has been canceled.
+        private bool TaskCanceled(object taskId)
+        {
+            return (userStateToLifetime[taskId] == null);
+        }
+
+        /// <summary>
+        /// Gets the colours.
+        /// </summary>
+        private IEnumerable<GwColour> Colours
+        {
+            get
+            {
+                lock (coloursCacheSyncObject)
+                {
+                return this.coloursCache ?? (this.coloursCache = this.GetColours());
+            }
+        }
+        }
+
+        /// <summary>
+        /// Gets a single colour from the colours cache.
+        /// </summary>
+        /// <param name="id">
+        /// The id of the colour.
+        /// </param>
+        /// <returns>
+        /// The <see cref="GwColour"/>.
+        /// </returns>
+        public GwColour this[int id]
+        {
+            get
+            {
+                return this.Colours.Single(colour => colour.Id == id);
+            }
+        }
+
+        /// <summary>
+        ///  Gets a single colour from the colours cache.
+        /// </summary>
+        /// <param name="name">
+        /// The name of the colour.
+        /// </param>
+        /// <returns>
+        /// The <see cref="GwColour"/>.
+        /// </returns>
+        public GwColour this[string name]
+        {
+            get
+            {
+                return this.Colours.Single(colour => colour.Name == name);
+            }
+        }
+
+        /// <summary>
+        /// Returns an enumerator that iterates through the collection.
+        /// </summary>
+        /// <returns>
+        /// A <see cref="T:System.Collections.Generic.IEnumerator`1"/> that can be used to iterate through the collection.
+        /// </returns>
+        /// <filterpriority>1</filterpriority>
+        public IEnumerator<GwColour> GetEnumerator()
+        {
+            return this.Colours.GetEnumerator();
+        }
+
+        /// <summary>
+        /// Returns an enumerator that iterates through a collection.
+        /// </summary>
+        /// <returns>
+        /// An <see cref="T:System.Collections.IEnumerator"/> object that can be used to iterate through the collection.
+        /// </returns>
+        /// <filterpriority>2</filterpriority>
+        IEnumerator IEnumerable.GetEnumerator()
+        {
+            return this.Colours.GetEnumerator();
+        }
+        
+        /// <summary>
+        /// Gets all colours from the api server.
+        /// </summary>
+        /// <returns>
+        /// The <see cref="IEnumerable"/>.
+        /// </returns>
+        private IEnumerable<GwColour> GetColours()
+        {
+            var arguments = new List<KeyValuePair<string, object>>
+            {
+                new KeyValuePair<string, object>("lang", this.apiManager.Language)
+            };
+
+            var returnColours = ApiCall.GetContent<Dictionary<string, Dictionary<int, GwColour>>>(
+                "colors.json", arguments, ApiCall.Categories.Miscellaneous)["colors"].Select(returnColour => new GwColour(returnColour.Key, returnColour.Value.Name, returnColour.Value.BaseRgb, returnColour.Value.Cloth, returnColour.Value.Leather, returnColour.Value.Metal)).ToList();
+
+            return returnColours;
+        }
+    }
 }