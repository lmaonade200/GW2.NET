--- conflicted
+++ resolved
@@ -1,210 +1,203 @@
-﻿// --------------------------------------------------------------------------------------------------------------------
-// <copyright file="GwColour.cs" company="GW2.Net Coding Team">
-//   This product is licensed under the GNU General Public License version 2 (GPLv2) as defined on the following page: http://www.gnu.org/licenses/gpl-2.0.html
-// </copyright>
-// <summary>
-//   Defines the GwColour type.
-// </summary>
-// --------------------------------------------------------------------------------------------------------------------
-
-<<<<<<< HEAD
-=======
-using System;
-using System.Collections.Generic;
-
-using GW2DotNET.V1.Guilds.Models;
-
->>>>>>> 64a3f8a5
-using Newtonsoft.Json;
-
-namespace GW2DotNET.V1.Items.Models
-{
-    /// <summary>
-    /// Represents a colour in the game.
-    /// </summary>
-    public partial class GwColour : IEquatable<GwColour>
-    {
-        /// <summary>
-        /// The colour id.
-        /// </summary>
-        private readonly int id;
-
-        /// <summary>Initializes a new instance of the <see cref="GwColour"/> class.</summary>
-        /// <param name="id">The colour id.</param>
-        /// <param name="name">The name of the colour</param>
-        /// <param name="baseRgb">The base Rgb.</param>
-        /// <param name="clothDetail">The colour modifying attributes on cloth.</param>
-        /// <param name="leatherDetail">The  colour modifying attributes on leather.</param>
-        /// <param name="metalDetail">The colour modifying attributes on metal.</param>
-        [JsonConstructor]
-        public GwColour(int id, string name, int[] baseRgb, ColourDetails clothDetail, ColourDetails leatherDetail, ColourDetails metalDetail)
-        {
-            this.id = id;
-            this.Name = name;
-            this.BaseRgb = baseRgb;
-            this.Cloth = clothDetail;
-            this.Leather = leatherDetail;
-            this.Metal = metalDetail;
-        }
-
-        /// <summary>
-        /// Gets the colour id.
-        /// </summary>
-        public int Id
-        {
-            get
-            {
-                return this.id;
-            }
-        }
-
-        /// <summary>
-        /// Gets the name.
-        /// </summary>
-        [JsonProperty("name")]
-        public string Name
-        {
-            get;
-            private set;
-        }
-
-        /// <summary>
-        /// Gets the base rgb.
-        /// </summary>
-        [JsonProperty("base_rgb")]
-        public int[] BaseRgb
-        {
-            get;
-            private set;
-        }
-
-        /// <summary>
-        /// Gets the colour modifying attributes on cloth.
-        /// </summary>
-        [JsonProperty("cloth")]
-        public ColourDetails Cloth
-        {
-            get;
-            private set;
-        }
-
-        /// <summary>
-        /// Gets the colour modifying attributes on leather.
-        /// </summary>
-        [JsonProperty("leather")]
-        public ColourDetails Leather
-        {
-            get;
-            private set;
-        }
-
-        /// <summary>
-        /// Gets the colour modifying attributes on metal.
-        /// </summary>
-        [JsonProperty("metal")]
-        public ColourDetails Metal
-        {
-            get;
-            private set;
-        }
-
-        /// <summary>
-        /// Checks if two instances of <see cref="GwColour"/> are equal.
-        /// </summary>
-        /// <param name="colourA">
-        /// The first colour.
-        /// </param>
-        /// <param name="colourB">
-        /// The second colour.
-        /// </param>
-        /// <returns>
-        /// true if both instances are the same, otherwise false.
-        /// </returns>
-        public static bool operator ==(GwColour colourA, GwColour colourB)
-        {
-            if (ReferenceEquals(colourA, colourB))
-            {
-                return true;
-            }
-
-            if (((object)colourA == null) || ((object)colourB == null))
-            {
-                return false;
-            }
-
-            return colourA.Id == colourB.Id;
-        }
-
-        /// <summary>
-        /// Checks if two instances of <see cref="GwColour"/> are not equal.
-        /// </summary>
-        /// <param name="colourA">
-        /// The first colour.
-        /// </param>
-        /// <param name="colourB">
-        /// The second colour.
-        /// </param>
-        /// <returns>
-        /// true if both instances are not the same, otherwise false.
-        /// </returns>
-        public static bool operator !=(GwColour colourA, GwColour colourB)
-        {
-            return !(colourA == colourB);
-        }
-
-        /// <summary>
-        /// Indicates whether the current object is equal to another object of the same type.
-        /// </summary>
-        /// <returns>
-        /// true if the current object is equal to the <paramref name="other"/> parameter; otherwise, false.
-        /// </returns>
-        /// <param name="other">An object to compare with this object.</param>
-        public bool Equals(GwColour other)
-        {
-            if ((object)other == null)
-            {
-                return false;
-            }
-            return other.Id == this.Id;
-        }
-
-        /// <summary>
-        /// Determines whether the specified <see cref="T:System.Object"/> is equal to the current <see cref="T:System.Object"/>.
-        /// </summary>
-        /// <returns>
-        /// true if the specified <see cref="T:System.Object"/> is equal to the current <see cref="T:System.Object"/>; otherwise, false.
-        /// </returns>
-        /// <param name="obj">The object to compare with the current object. </param><filterpriority>2</filterpriority>
-        public override bool Equals(object obj)
-        {
-            // If parameter is null return false.
-            if (obj == null)
-            {
-                return false;
-            }
-
-            // If parameter cannot be cast to Point return false.
-            var colour = obj as GwColour;
-
-            if ((object)colour == null)
-            {
-                return false;
-            }
-
-            return colour.Id == this.Id;
-        }
-
-
-        /// <summary>
-        /// Serves as a hash function for a particular type. 
-        /// </summary>
-        /// <returns>
-        /// A hash code for the current <see cref="T:System.Object"/>.
-        /// </returns>
-        /// <filterpriority>2</filterpriority>
-        public override int GetHashCode()
-        {
-            return this.id.GetHashCode();
-        }
-    }
-}
+﻿// --------------------------------------------------------------------------------------------------------------------
+// <copyright file="GwColour.cs" company="GW2.Net Coding Team">
+//   This product is licensed under the GNU General Public License version 2 (GPLv2) as defined on the following page: http://www.gnu.org/licenses/gpl-2.0.html
+// </copyright>
+// <summary>
+//   Defines the GwColour type.
+// </summary>
+// --------------------------------------------------------------------------------------------------------------------
+
+using System;
+using System.Collections.Generic;
+
+using GW2DotNET.V1.Guilds.Models;
+
+using Newtonsoft.Json;
+
+namespace GW2DotNET.V1.Items.Models
+{
+    /// <summary>
+    /// Represents a colour in the game.
+    /// </summary>
+    public partial class GwColour : IEquatable<GwColour>
+    {
+        /// <summary>
+        /// The colour id.
+        /// </summary>
+        private readonly int id;
+
+        /// <summary>Initializes a new instance of the <see cref="GwColour"/> class.</summary>
+        /// <param name="id">The colour id.</param>
+        /// <param name="name">The name of the colour</param>
+        /// <param name="baseRgb">The base Rgb.</param>
+        /// <param name="clothDetail">The colour modifying attributes on cloth.</param>
+        /// <param name="leatherDetail">The  colour modifying attributes on leather.</param>
+        /// <param name="metalDetail">The colour modifying attributes on metal.</param>
+        [JsonConstructor]
+        public GwColour(int id, string name, int[] baseRgb, ColourDetails clothDetail, ColourDetails leatherDetail, ColourDetails metalDetail)
+        {
+            this.id = id;
+            this.Name = name;
+            this.BaseRgb = baseRgb;
+            this.Cloth = clothDetail;
+            this.Leather = leatherDetail;
+            this.Metal = metalDetail;
+        }
+
+        /// <summary>
+        /// Gets the colour id.
+        /// </summary>
+        public int Id
+        {
+            get
+            {
+                return this.id;
+            }
+        }
+
+        /// <summary>
+        /// Gets the name.
+        /// </summary>
+        [JsonProperty("name")]
+        public string Name
+        {
+            get;
+            private set;
+        }
+
+        /// <summary>
+        /// Gets the base rgb.
+        /// </summary>
+        [JsonProperty("base_rgb")]
+        public int[] BaseRgb { get; private set; }
+
+        /// <summary>
+        /// Gets the colour modifying attributes on cloth.
+        /// </summary>
+        [JsonProperty("cloth")]
+        public ColourDetails Cloth
+        {
+            get;
+            private set;
+        }
+
+        /// <summary>
+        /// Gets the colour modifying attributes on leather.
+        /// </summary>
+        [JsonProperty("leather")]
+        public ColourDetails Leather
+        {
+            get;
+            private set;
+        }
+
+        /// <summary>
+        /// Gets the colour modifying attributes on metal.
+        /// </summary>
+        [JsonProperty("metal")]
+        public ColourDetails Metal
+        {
+            get;
+            private set;
+        }
+
+        /// <summary>
+        /// Checks if two instances of <see cref="GwColour"/> are equal.
+        /// </summary>
+        /// <param name="colourA">
+        /// The first colour.
+        /// </param>
+        /// <param name="colourB">
+        /// The second colour.
+        /// </param>
+        /// <returns>
+        /// true if both instances are the same, otherwise false.
+        /// </returns>
+        public static bool operator ==(GwColour colourA, GwColour colourB)
+        {
+            if (ReferenceEquals(colourA, colourB))
+            {
+                return true;
+            }
+
+            if (((object)colourA == null) || ((object)colourB == null))
+            {
+                return false;
+            }
+
+            return colourA.Id == colourB.Id;
+        }
+
+        /// <summary>
+        /// Checks if two instances of <see cref="GwColour"/> are not equal.
+        /// </summary>
+        /// <param name="colourA">
+        /// The first colour.
+        /// </param>
+        /// <param name="colourB">
+        /// The second colour.
+        /// </param>
+        /// <returns>
+        /// true if both instances are not the same, otherwise false.
+        /// </returns>
+        public static bool operator !=(GwColour colourA, GwColour colourB)
+        {
+            return !(colourA == colourB);
+        }
+
+        /// <summary>
+        /// Indicates whether the current object is equal to another object of the same type.
+        /// </summary>
+        /// <returns>
+        /// true if the current object is equal to the <paramref name="other"/> parameter; otherwise, false.
+        /// </returns>
+        /// <param name="other">An object to compare with this object.</param>
+        public bool Equals(GwColour other)
+        {
+            if ((object)other == null)
+            {
+                return false;
+            }
+            return other.Id == this.Id;
+        }
+
+        /// <summary>
+        /// Determines whether the specified <see cref="T:System.Object"/> is equal to the current <see cref="T:System.Object"/>.
+        /// </summary>
+        /// <returns>
+        /// true if the specified <see cref="T:System.Object"/> is equal to the current <see cref="T:System.Object"/>; otherwise, false.
+        /// </returns>
+        /// <param name="obj">The object to compare with the current object. </param><filterpriority>2</filterpriority>
+        public override bool Equals(object obj)
+        {
+            // If parameter is null return false.
+            if (obj == null)
+            {
+                return false;
+            }
+
+            // If parameter cannot be cast to Point return false.
+            var colour = obj as GwColour;
+
+            if ((object)colour == null)
+            {
+                return false;
+            }
+
+            return colour.Id == this.Id;
+        }
+
+
+        /// <summary>
+        /// Serves as a hash function for a particular type. 
+        /// </summary>
+        /// <returns>
+        /// A hash code for the current <see cref="T:System.Object"/>.
+        /// </returns>
+        /// <filterpriority>2</filterpriority>
+        public override int GetHashCode()
+        {
+            return this.id.GetHashCode();
+        }
+    }
+}