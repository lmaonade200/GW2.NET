--- conflicted
+++ resolved
@@ -1,209 +1,200 @@
-﻿// --------------------------------------------------------------------------------------------------------------------
-// <copyright file="ChatLinkFactory.cs" company="GW2.NET Coding Team">
-//   This product is licensed under the GNU General Public License version 2 (GPLv2). See the License in the project root folder or the following page: http://www.gnu.org/licenses/gpl-2.0.html
-// </copyright>
-// <summary>
-//   Factory class. Provides factory methods for creating <see cref="ChatLink" /> instances.
-// </summary>
-// --------------------------------------------------------------------------------------------------------------------
-namespace GW2NET.ChatLinks
-{
-    using System;
-    using System.Collections.Generic;
-    using System.Runtime.InteropServices;
-
-    using GW2NET.ChatLinks.Interop;
-
-    using GW2NET.Common.Converters;
-
-    /// <summary>Factory class. Provides factory methods for creating <see cref="ChatLink"/> instances.</summary>
-    public class ChatLinkFactory
-    {
-        private static readonly int Size = Marshal.SizeOf(typeof(ChatLinkStruct));
-
-        /// <summary>Decodes chat links.</summary>
-        /// <param name="input">A chat link.</param>
-        /// <exception cref="ArgumentNullException">The value of <paramref name="input"/> is a null reference.</exception>
-        /// <returns>A decoded <see cref="ChatLink"/>.</returns>
-        public ChatLink Decode(string input)
-        {
-            if (input == null)
-            {
-                throw new ArgumentNullException("input");
-            }
-
-            input = input.Trim('[', ']', '&');
-<<<<<<< HEAD
-            var base64Converter = new Base64Converter();
-            var chatLinkConverter = new ChatLinkConverter();
-            var bytes = base64Converter.Convert(input, null);
-            return chatLinkConverter.Convert(bytes, null);
-=======
-            byte[] bytes = new byte[Size];
-            Convert.FromBase64String(input).CopyTo(bytes, 0);
-            var ptr = Marshal.AllocHGlobal(Size);
-            var link = new ChatLinkStruct();
-            try
-            {
-                Marshal.Copy(bytes, 0, ptr, Size);
-                Marshal.PtrToStructure(ptr, link);
-            }
-            finally
-            {
-                Marshal.FreeHGlobal(ptr);
-            }
-
-            switch (link.header)
-            {
-                case Header.Coin:
-                    return new CoinChatLink { Quantity = link.coin.count };
-                case Header.Item:
-                    var chatLink = new ItemChatLink
-                    {
-                        ItemId = (int)link.item.itemId.Value,
-                        Quantity = link.item.count,
-                    };
-
-                    var modifiers = new Stack<int>(3);
-                    modifiers.Push(link.item.modifier3);
-                    modifiers.Push(link.item.modifier2);
-                    modifiers.Push(link.item.modifier1);
-                    if (link.item.Modifiers.HasFlag(ItemModifiers.Skin))
-                    {
-                        chatLink.SkinId = modifiers.Pop();
-                    }
-
-                    if (link.item.Modifiers.HasFlag(ItemModifiers.SuffixItem))
-                    {
-                        chatLink.SuffixItemId = modifiers.Pop();
-                    }
-
-                    if (link.item.Modifiers.HasFlag(ItemModifiers.SecondarySuffixItem))
-                    {
-                        chatLink.SecondarySuffixItemId = modifiers.Pop();
-                    }
-
-                    return chatLink;
-                case Header.Text:
-                    return new DialogChatLink { DialogId = link.text.dialogId };
-                case Header.Map:
-                    return new PointOfInterestChatLink { PointOfInterestId = link.map.pointOfInterestId };
-                case Header.Skill:
-                    return new SkillChatLink { SkillId = link.skill.skillId };
-                case Header.Trait:
-                    return new TraitChatLink { TraitId = link.trait.traitId };
-                case Header.Recipe:
-                    return new RecipeChatLink { RecipeId = link.recipe.recipeId };
-                case Header.Skin:
-                    return new SkinChatLink { SkinId = link.skin.skinId };
-                case Header.Outfit:
-                    return new OutfitChatLink { OutfitId = link.outfit.outfitId };
-                default:
-                    return null;
-            }
->>>>>>> df31f1e1
-        }
-
-        /// <summary>Decodes chat links of the specified type.</summary>
-        /// <param name="input">A chat link.</param>
-        /// <typeparam name="T">The chat link type.</typeparam>
-        /// <exception cref="ArgumentNullException">The value of <paramref name="input"/> is a null reference.</exception>
-        /// <returns>A decoded <see cref="ChatLink"/> of the specified type.</returns>
-        public T Decode<T>(string input)
-            where T : ChatLink
-        {
-            if (input == null)
-            {
-                throw new ArgumentNullException("input");
-            }
-
-            return this.Decode(input) as T;
-        }
-
-        /// <summary>Encodes an amount of coins.</summary>
-        /// <param name="quantity">The quantity.</param>
-        /// <returns>A <see cref="ChatLink"/>.</returns>
-        public CoinChatLink EncodeCoins(int quantity)
-        {
-            return new CoinChatLink { Quantity = quantity };
-        }
-
-        /// <summary>Encodes a dialog.</summary>
-        /// <param name="dialogId">The dialog identifier.</param>
-        /// <returns>A <see cref="ChatLink"/>.</returns>
-        public DialogChatLink EncodeDialog(int dialogId)
-        {
-            return new DialogChatLink { DialogId = dialogId };
-        }
-
-        /// <summary>Encodes an item.</summary>
-        /// <param name="itemId">The item identifier.</param>
-        /// <param name="quantity">The quantity.</param>
-        /// <param name="suffixItemId">The suffix item identifier.</param>
-        /// <param name="secondarySuffixItemId">The secondary suffix item identifier.</param>
-        /// <param name="skinId">The skin identifier.</param>
-        /// <returns>A <see cref="ChatLink"/>.</returns>
-        public ItemChatLink EncodeItem(int itemId, int quantity = 1, int? suffixItemId = null, int? secondarySuffixItemId = null, int? skinId = null)
-        {
-            if (quantity < 1)
-            {
-                throw new ArgumentOutOfRangeException("quantity", quantity, "Precondition: quantity > 0");
-            }
-
-            if (quantity > 255)
-            {
-                throw new ArgumentOutOfRangeException("quantity", quantity, "Precondition: quantity < 256");
-            }
-
-            return new ItemChatLink { ItemId = itemId, Quantity = quantity, SuffixItemId = suffixItemId, SecondarySuffixItemId = secondarySuffixItemId, SkinId = skinId };
-        }
-
-        /// <summary>Encodes an outfit.</summary>
-        /// <param name="outfitId">The outfit identifier.</param>
-        /// <returns>A <see cref="ChatLink"/>.</returns>
-        public OutfitChatLink EncodeOutfit(int outfitId)
-        {
-            return new OutfitChatLink { OutfitId = outfitId };
-        }
-
-        /// <summary>Encodes a point of interest.</summary>
-        /// <param name="pointOfInterestId">The point of interest identifier.</param>
-        /// <returns>A <see cref="ChatLink"/>.</returns>
-        public PointOfInterestChatLink EncodePointOfInterest(int pointOfInterestId)
-        {
-            return new PointOfInterestChatLink { PointOfInterestId = pointOfInterestId };
-        }
-
-        /// <summary>Encodes a recipe.</summary>
-        /// <param name="recipeId">The recipe identifier.</param>
-        /// <returns>A <see cref="ChatLink"/>.</returns>
-        public RecipeChatLink EncodeRecipe(int recipeId)
-        {
-            return new RecipeChatLink { RecipeId = recipeId };
-        }
-
-        /// <summary>Encodes a skill.</summary>
-        /// <param name="skillId">The skill identifier.</param>
-        /// <returns>A <see cref="ChatLink"/>.</returns>
-        public SkillChatLink EncodeSkill(int skillId)
-        {
-            return new SkillChatLink { SkillId = skillId };
-        }
-
-        /// <summary>Encodes a skin.</summary>
-        /// <param name="skinId">The skin identifier.</param>
-        /// <returns>A <see cref="ChatLink"/>.</returns>
-        public SkinChatLink EncodeSkin(int skinId)
-        {
-            return new SkinChatLink { SkinId = skinId };
-        }
-
-        /// <summary>Encodes a trait.</summary>
-        /// <param name="traitId">The trait identifier.</param>
-        /// <returns>A <see cref="ChatLink"/>.</returns>
-        public TraitChatLink EncodeTrait(int traitId)
-        {
-            return new TraitChatLink { TraitId = traitId };
-        }
-    }
+﻿// --------------------------------------------------------------------------------------------------------------------
+// <copyright file="ChatLinkFactory.cs" company="GW2.NET Coding Team">
+//   This product is licensed under the GNU General Public License version 2 (GPLv2). See the License in the project root folder or the following page: http://www.gnu.org/licenses/gpl-2.0.html
+// </copyright>
+// <summary>
+//   Factory class. Provides factory methods for creating <see cref="ChatLink" /> instances.
+// </summary>
+// --------------------------------------------------------------------------------------------------------------------
+namespace GW2NET.ChatLinks
+{
+    using System;
+    using System.Collections.Generic;
+    using System.Runtime.InteropServices;
+
+    using GW2NET.ChatLinks.Interop;
+
+    /// <summary>Factory class. Provides factory methods for creating <see cref="ChatLink"/> instances.</summary>
+    public class ChatLinkFactory
+    {
+        private static readonly int Size = Marshal.SizeOf(typeof(ChatLinkStruct));
+
+        /// <summary>Decodes chat links.</summary>
+        /// <param name="input">A chat link.</param>
+        /// <exception cref="ArgumentNullException">The value of <paramref name="input"/> is a null reference.</exception>
+        /// <returns>A decoded <see cref="ChatLink"/>.</returns>
+        public ChatLink Decode(string input)
+        {
+            if (input == null)
+            {
+                throw new ArgumentNullException("input");
+            }
+
+            input = input.Trim('[', ']', '&');
+            byte[] bytes = new byte[Size];
+            Convert.FromBase64String(input).CopyTo(bytes, 0);
+            var ptr = Marshal.AllocHGlobal(Size);
+            var link = new ChatLinkStruct();
+            try
+            {
+                Marshal.Copy(bytes, 0, ptr, Size);
+                Marshal.PtrToStructure(ptr, link);
+            }
+            finally
+            {
+                Marshal.FreeHGlobal(ptr);
+            }
+
+            switch (link.header)
+            {
+                case Header.Coin:
+                    return new CoinChatLink { Quantity = link.coin.count };
+                case Header.Item:
+                    var chatLink = new ItemChatLink
+                    {
+                        ItemId = (int)link.item.itemId.Value,
+                        Quantity = link.item.count,
+                    };
+
+                    var modifiers = new Stack<int>(3);
+                    modifiers.Push(link.item.modifier3);
+                    modifiers.Push(link.item.modifier2);
+                    modifiers.Push(link.item.modifier1);
+                    if (link.item.Modifiers.HasFlag(ItemModifiers.Skin))
+                    {
+                        chatLink.SkinId = modifiers.Pop();
+                    }
+
+                    if (link.item.Modifiers.HasFlag(ItemModifiers.SuffixItem))
+                    {
+                        chatLink.SuffixItemId = modifiers.Pop();
+                    }
+
+                    if (link.item.Modifiers.HasFlag(ItemModifiers.SecondarySuffixItem))
+                    {
+                        chatLink.SecondarySuffixItemId = modifiers.Pop();
+                    }
+
+                    return chatLink;
+                case Header.Text:
+                    return new DialogChatLink { DialogId = link.text.dialogId };
+                case Header.Map:
+                    return new PointOfInterestChatLink { PointOfInterestId = link.map.pointOfInterestId };
+                case Header.Skill:
+                    return new SkillChatLink { SkillId = link.skill.skillId };
+                case Header.Trait:
+                    return new TraitChatLink { TraitId = link.trait.traitId };
+                case Header.Recipe:
+                    return new RecipeChatLink { RecipeId = link.recipe.recipeId };
+                case Header.Skin:
+                    return new SkinChatLink { SkinId = link.skin.skinId };
+                case Header.Outfit:
+                    return new OutfitChatLink { OutfitId = link.outfit.outfitId };
+                default:
+                    return null;
+            }
+        }
+
+        /// <summary>Decodes chat links of the specified type.</summary>
+        /// <param name="input">A chat link.</param>
+        /// <typeparam name="T">The chat link type.</typeparam>
+        /// <exception cref="ArgumentNullException">The value of <paramref name="input"/> is a null reference.</exception>
+        /// <returns>A decoded <see cref="ChatLink"/> of the specified type.</returns>
+        public T Decode<T>(string input)
+            where T : ChatLink
+        {
+            if (input == null)
+            {
+                throw new ArgumentNullException("input");
+            }
+
+            return this.Decode(input) as T;
+        }
+
+        /// <summary>Encodes an amount of coins.</summary>
+        /// <param name="quantity">The quantity.</param>
+        /// <returns>A <see cref="ChatLink"/>.</returns>
+        public CoinChatLink EncodeCoins(int quantity)
+        {
+            return new CoinChatLink { Quantity = quantity };
+        }
+
+        /// <summary>Encodes a dialog.</summary>
+        /// <param name="dialogId">The dialog identifier.</param>
+        /// <returns>A <see cref="ChatLink"/>.</returns>
+        public DialogChatLink EncodeDialog(int dialogId)
+        {
+            return new DialogChatLink { DialogId = dialogId };
+        }
+
+        /// <summary>Encodes an item.</summary>
+        /// <param name="itemId">The item identifier.</param>
+        /// <param name="quantity">The quantity.</param>
+        /// <param name="suffixItemId">The suffix item identifier.</param>
+        /// <param name="secondarySuffixItemId">The secondary suffix item identifier.</param>
+        /// <param name="skinId">The skin identifier.</param>
+        /// <returns>A <see cref="ChatLink"/>.</returns>
+        public ItemChatLink EncodeItem(int itemId, int quantity = 1, int? suffixItemId = null, int? secondarySuffixItemId = null, int? skinId = null)
+        {
+            if (quantity < 1)
+            {
+                throw new ArgumentOutOfRangeException("quantity", quantity, "Precondition: quantity > 0");
+            }
+
+            if (quantity > 255)
+            {
+                throw new ArgumentOutOfRangeException("quantity", quantity, "Precondition: quantity < 256");
+            }
+
+            return new ItemChatLink { ItemId = itemId, Quantity = quantity, SuffixItemId = suffixItemId, SecondarySuffixItemId = secondarySuffixItemId, SkinId = skinId };
+        }
+
+        /// <summary>Encodes an outfit.</summary>
+        /// <param name="outfitId">The outfit identifier.</param>
+        /// <returns>A <see cref="ChatLink"/>.</returns>
+        public OutfitChatLink EncodeOutfit(int outfitId)
+        {
+            return new OutfitChatLink { OutfitId = outfitId };
+        }
+
+        /// <summary>Encodes a point of interest.</summary>
+        /// <param name="pointOfInterestId">The point of interest identifier.</param>
+        /// <returns>A <see cref="ChatLink"/>.</returns>
+        public PointOfInterestChatLink EncodePointOfInterest(int pointOfInterestId)
+        {
+            return new PointOfInterestChatLink { PointOfInterestId = pointOfInterestId };
+        }
+
+        /// <summary>Encodes a recipe.</summary>
+        /// <param name="recipeId">The recipe identifier.</param>
+        /// <returns>A <see cref="ChatLink"/>.</returns>
+        public RecipeChatLink EncodeRecipe(int recipeId)
+        {
+            return new RecipeChatLink { RecipeId = recipeId };
+        }
+
+        /// <summary>Encodes a skill.</summary>
+        /// <param name="skillId">The skill identifier.</param>
+        /// <returns>A <see cref="ChatLink"/>.</returns>
+        public SkillChatLink EncodeSkill(int skillId)
+        {
+            return new SkillChatLink { SkillId = skillId };
+        }
+
+        /// <summary>Encodes a skin.</summary>
+        /// <param name="skinId">The skin identifier.</param>
+        /// <returns>A <see cref="ChatLink"/>.</returns>
+        public SkinChatLink EncodeSkin(int skinId)
+        {
+            return new SkinChatLink { SkinId = skinId };
+        }
+
+        /// <summary>Encodes a trait.</summary>
+        /// <param name="traitId">The trait identifier.</param>
+        /// <returns>A <see cref="ChatLink"/>.</returns>
+        public TraitChatLink EncodeTrait(int traitId)
+        {
+            return new TraitChatLink { TraitId = traitId };
+        }
+    }
 }