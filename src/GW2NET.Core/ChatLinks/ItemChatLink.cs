﻿// --------------------------------------------------------------------------------------------------------------------
// <copyright file="ItemChatLink.cs" company="GW2.NET Coding Team">
//   This product is licensed under the GNU General Public License version 2 (GPLv2). See the License in the project root folder or the following page: http://www.gnu.org/licenses/gpl-2.0.html
// </copyright>
// <summary>
//   Represents a chat link that links to an item.
// </summary>
// --------------------------------------------------------------------------------------------------------------------
namespace GW2NET.ChatLinks
{
    using System;
    using System.Collections.Generic;
    using System.Diagnostics;

    using GW2NET.ChatLinks.Interop;

    /// <summary>Represents a chat link that links to an item.</summary>
    public class ItemChatLink : ChatLink
    {
        private int quantity = 1;

        /// <summary>Gets or sets the item identifier.</summary>
        public int ItemId { get; set; }

        /// <summary>Gets or sets an item quantity between 1 and 255, both inclusive.</summary>
        public int Quantity
        {
            get
            {
                Debug.Assert(this.quantity > 0, "this.quantity > 0");
                Debug.Assert(this.quantity < 256, "this.quantity < 256");
                return this.quantity;
            }

            set
            {
                if (value < 1)
                {
                    throw new ArgumentOutOfRangeException("value", value, "Precondition: value > 0");
                }

                if (value > 255)
                {
                    throw new ArgumentOutOfRangeException("value", value, "Precondition: value < 256");
                }

                this.quantity = value;
            }
        }

        /// <summary>Gets or sets the secondary upgrade identifier.</summary>
        public int? SecondarySuffixItemId { get; set; }

        /// <summary>Gets or sets the skin identifier.</summary>
        public int? SkinId { get; set; }

        /// <summary>Gets or sets the upgrade identifier.</summary>
        public int? SuffixItemId { get; set; }

        protected override int CopyTo(ChatLinkStruct value)
        {
<<<<<<< HEAD
            var stream = new ItemChatLinkConverter().Convert(this, null);
            var buffer = new byte[stream.Length];
            stream.Read(buffer, 0, buffer.Length);
            return string.Format("[&{0}]", Convert.ToBase64String(buffer));
=======
            value.header = Header.Item;
            value.item.count = (byte)this.Quantity;
            value.item.itemId = new UInt24((uint)this.ItemId);
            var modifiers = new Queue<int>(3);
            if (this.SkinId.HasValue)
            {
                modifiers.Enqueue(this.SkinId.Value);
                value.item.Modifiers |= ItemModifiers.Skin;
            }

            if (this.SuffixItemId.HasValue)
            {
                modifiers.Enqueue(this.SuffixItemId.Value);
                value.item.Modifiers |= ItemModifiers.SuffixItem;
            }

            if (this.SecondarySuffixItemId.HasValue)
            {
                modifiers.Enqueue(this.SecondarySuffixItemId.Value);
                value.item.Modifiers |= ItemModifiers.SecondarySuffixItem;
            }

            if (modifiers.Count == 0)
            {
                return 6;
            }

            value.item.modifier1 = modifiers.Dequeue();
            if (modifiers.Count == 0)
            {
                return 10;
            }

            value.item.modifier2 = modifiers.Dequeue();
            if (modifiers.Count == 0)
            {
                return 14;
            }

            value.item.modifier3 = modifiers.Dequeue();
            return 18;
>>>>>>> df31f1e1
        }
    }
}<|MERGE_RESOLUTION|>--- conflicted
+++ resolved
@@ -1,112 +1,105 @@
-﻿// --------------------------------------------------------------------------------------------------------------------
-// <copyright file="ItemChatLink.cs" company="GW2.NET Coding Team">
-//   This product is licensed under the GNU General Public License version 2 (GPLv2). See the License in the project root folder or the following page: http://www.gnu.org/licenses/gpl-2.0.html
-// </copyright>
-// <summary>
-//   Represents a chat link that links to an item.
-// </summary>
-// --------------------------------------------------------------------------------------------------------------------
-namespace GW2NET.ChatLinks
-{
-    using System;
-    using System.Collections.Generic;
-    using System.Diagnostics;
-
-    using GW2NET.ChatLinks.Interop;
-
-    /// <summary>Represents a chat link that links to an item.</summary>
-    public class ItemChatLink : ChatLink
-    {
-        private int quantity = 1;
-
-        /// <summary>Gets or sets the item identifier.</summary>
-        public int ItemId { get; set; }
-
-        /// <summary>Gets or sets an item quantity between 1 and 255, both inclusive.</summary>
-        public int Quantity
-        {
-            get
-            {
-                Debug.Assert(this.quantity > 0, "this.quantity > 0");
-                Debug.Assert(this.quantity < 256, "this.quantity < 256");
-                return this.quantity;
-            }
-
-            set
-            {
-                if (value < 1)
-                {
-                    throw new ArgumentOutOfRangeException("value", value, "Precondition: value > 0");
-                }
-
-                if (value > 255)
-                {
-                    throw new ArgumentOutOfRangeException("value", value, "Precondition: value < 256");
-                }
-
-                this.quantity = value;
-            }
-        }
-
-        /// <summary>Gets or sets the secondary upgrade identifier.</summary>
-        public int? SecondarySuffixItemId { get; set; }
-
-        /// <summary>Gets or sets the skin identifier.</summary>
-        public int? SkinId { get; set; }
-
-        /// <summary>Gets or sets the upgrade identifier.</summary>
-        public int? SuffixItemId { get; set; }
-
-        protected override int CopyTo(ChatLinkStruct value)
-        {
-<<<<<<< HEAD
-            var stream = new ItemChatLinkConverter().Convert(this, null);
-            var buffer = new byte[stream.Length];
-            stream.Read(buffer, 0, buffer.Length);
-            return string.Format("[&{0}]", Convert.ToBase64String(buffer));
-=======
-            value.header = Header.Item;
-            value.item.count = (byte)this.Quantity;
-            value.item.itemId = new UInt24((uint)this.ItemId);
-            var modifiers = new Queue<int>(3);
-            if (this.SkinId.HasValue)
-            {
-                modifiers.Enqueue(this.SkinId.Value);
-                value.item.Modifiers |= ItemModifiers.Skin;
-            }
-
-            if (this.SuffixItemId.HasValue)
-            {
-                modifiers.Enqueue(this.SuffixItemId.Value);
-                value.item.Modifiers |= ItemModifiers.SuffixItem;
-            }
-
-            if (this.SecondarySuffixItemId.HasValue)
-            {
-                modifiers.Enqueue(this.SecondarySuffixItemId.Value);
-                value.item.Modifiers |= ItemModifiers.SecondarySuffixItem;
-            }
-
-            if (modifiers.Count == 0)
-            {
-                return 6;
-            }
-
-            value.item.modifier1 = modifiers.Dequeue();
-            if (modifiers.Count == 0)
-            {
-                return 10;
-            }
-
-            value.item.modifier2 = modifiers.Dequeue();
-            if (modifiers.Count == 0)
-            {
-                return 14;
-            }
-
-            value.item.modifier3 = modifiers.Dequeue();
-            return 18;
->>>>>>> df31f1e1
-        }
-    }
+﻿// --------------------------------------------------------------------------------------------------------------------
+// <copyright file="ItemChatLink.cs" company="GW2.NET Coding Team">
+//   This product is licensed under the GNU General Public License version 2 (GPLv2). See the License in the project root folder or the following page: http://www.gnu.org/licenses/gpl-2.0.html
+// </copyright>
+// <summary>
+//   Represents a chat link that links to an item.
+// </summary>
+// --------------------------------------------------------------------------------------------------------------------
+namespace GW2NET.ChatLinks
+{
+    using System;
+    using System.Collections.Generic;
+    using System.Diagnostics;
+
+    using GW2NET.ChatLinks.Interop;
+
+    /// <summary>Represents a chat link that links to an item.</summary>
+    public class ItemChatLink : ChatLink
+    {
+        private int quantity = 1;
+
+        /// <summary>Gets or sets the item identifier.</summary>
+        public int ItemId { get; set; }
+
+        /// <summary>Gets or sets an item quantity between 1 and 255, both inclusive.</summary>
+        public int Quantity
+        {
+            get
+            {
+                Debug.Assert(this.quantity > 0, "this.quantity > 0");
+                Debug.Assert(this.quantity < 256, "this.quantity < 256");
+                return this.quantity;
+            }
+
+            set
+            {
+                if (value < 1)
+                {
+                    throw new ArgumentOutOfRangeException("value", value, "Precondition: value > 0");
+                }
+
+                if (value > 255)
+                {
+                    throw new ArgumentOutOfRangeException("value", value, "Precondition: value < 256");
+                }
+
+                this.quantity = value;
+            }
+        }
+
+        /// <summary>Gets or sets the secondary upgrade identifier.</summary>
+        public int? SecondarySuffixItemId { get; set; }
+
+        /// <summary>Gets or sets the skin identifier.</summary>
+        public int? SkinId { get; set; }
+
+        /// <summary>Gets or sets the upgrade identifier.</summary>
+        public int? SuffixItemId { get; set; }
+
+        protected override int CopyTo(ChatLinkStruct value)
+        {
+            value.header = Header.Item;
+            value.item.count = (byte)this.Quantity;
+            value.item.itemId = new UInt24((uint)this.ItemId);
+            var modifiers = new Queue<int>(3);
+            if (this.SkinId.HasValue)
+            {
+                modifiers.Enqueue(this.SkinId.Value);
+                value.item.Modifiers |= ItemModifiers.Skin;
+            }
+
+            if (this.SuffixItemId.HasValue)
+            {
+                modifiers.Enqueue(this.SuffixItemId.Value);
+                value.item.Modifiers |= ItemModifiers.SuffixItem;
+            }
+
+            if (this.SecondarySuffixItemId.HasValue)
+            {
+                modifiers.Enqueue(this.SecondarySuffixItemId.Value);
+                value.item.Modifiers |= ItemModifiers.SecondarySuffixItem;
+            }
+
+            if (modifiers.Count == 0)
+            {
+                return 6;
+            }
+
+            value.item.modifier1 = modifiers.Dequeue();
+            if (modifiers.Count == 0)
+            {
+                return 10;
+            }
+
+            value.item.modifier2 = modifiers.Dequeue();
+            if (modifiers.Count == 0)
+        {
+                return 14;
+            }
+
+            value.item.modifier3 = modifiers.Dequeue();
+            return 18;
+        }
+    }
 }