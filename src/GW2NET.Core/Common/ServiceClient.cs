﻿// --------------------------------------------------------------------------------------------------------------------
// <copyright file="ServiceClient.cs" company="GW2.NET Coding Team">
//   This product is licensed under the GNU General Public License version 2 (GPLv2). See the License in the project root folder or the following page: http://www.gnu.org/licenses/gpl-2.0.html
// </copyright>
// <summary>
//   Provides a default implementation for the <see cref="IServiceClient" /> interface.
// </summary>
// --------------------------------------------------------------------------------------------------------------------
namespace GW2NET.Common
{
    using System;
    using System.Diagnostics;
    using System.Globalization;
    using System.IO;
    using System.Linq;
    using System.Net;
    using System.Runtime.ExceptionServices;
    using System.Threading;
    using System.Threading.Tasks;

    using GW2NET.Common.Serializers;

    /// <summary>Provides a default implementation for the <see cref="IServiceClient" /> interface.</summary>
    public class ServiceClient : IServiceClient
    {
        private readonly Uri baseUri;

        private readonly ISerializerFactory errorSerializerFactory;

        private readonly IConverter<Stream, Stream> gzipInflator;

        private readonly ISerializerFactory successSerializerFactory;

        /// <summary>Initializes a new instance of the <see cref="ServiceClient"/> class.</summary>
        /// <param name="baseUri">The base URI.</param>
        /// <param name="successSerializerFactory">The serializer factory.</param>
        /// <param name="errorSerializerFactory">The error serializer Factory.</param>
        /// <param name="gzipInflator">The GZIP inflator.</param>
        /// <exception cref="ArgumentNullException">The value of <paramref name="baseUri"/> or <paramref name="successSerializerFactory"/> or <paramref name="errorSerializerFactory"/> or <paramref name="gzipInflator"/> is a null reference.</exception>
        public ServiceClient(Uri baseUri, ISerializerFactory successSerializerFactory, ISerializerFactory errorSerializerFactory, IConverter<Stream, Stream> gzipInflator)
        {
            if (baseUri == null)
            {
                throw new ArgumentNullException("baseUri");
            }

            if (successSerializerFactory == null)
            {
                throw new ArgumentNullException("successSerializerFactory");
            }

            if (errorSerializerFactory == null)
            {
                throw new ArgumentNullException("errorSerializerFactory");
            }

            if (gzipInflator == null)
            {
                throw new ArgumentNullException("gzipInflator");
            }

            this.baseUri = baseUri;
            this.successSerializerFactory = successSerializerFactory;
            this.errorSerializerFactory = errorSerializerFactory;
            this.gzipInflator = gzipInflator;
        }

        /// <summary>Sends a request and returns the response.</summary>
        /// <param name="request">The service request.</param>
        /// <typeparam name="TResult">The type of the response content.</typeparam>
        /// <exception cref="ServiceException">The service responded with an error code.</exception>
        /// <returns>An instance of the specified type.</returns>
        public IResponse<TResult> Send<TResult>(IRequest request)
        {
            // Translate the request to form data
            var formData = new UrlEncodedForm();
            foreach (var parameter in request.GetParameters())
            {
                formData[parameter.Key] = parameter.Value;
            }

            // Build the resource URI
            Uri uri;
            try
            {
                uri = this.BuildRequestUri(this.baseUri, request.Resource, formData);
            }
            catch (FormatException formatException)
            {
                // Caught when the given parameters would result in an invalid URI
                // Wrap the FormatException in a ServiceException
                throw new ServiceException("An error occurred while formatting the request URI. See the inner exception for details.", formatException)
                {
                    Request = request
                };
            }

            // Handle the request
            try
            {
                var httpWebRequest = this.CreateHttpWebRequest(uri);
                using (var response = this.GetHttpWebResponse(httpWebRequest))
                {
                    Debug.Assert(response != null, "response != null");
                    return this.OnResponse<TResult>(response);
                }
            }
            catch (ServiceException serviceException)
            {
                // Set the cause of this ServiceException
                serviceException.Request = request;

                // Rethrow
                throw;
            }
        }

        /// <summary>Sends a request and returns the response.</summary>
        /// <param name="request">The service request.</param>
        /// <typeparam name="TResult">The type of the response content.</typeparam>
        /// <returns>An instance of the specified type.</returns>
        public Task<IResponse<TResult>> SendAsync<TResult>(IRequest request)
        {
            return this.SendAsync<TResult>(request, CancellationToken.None);
        }

        /// <summary>Sends a request and returns the response.</summary>
        /// <param name="request">The service request.</param>
        /// <param name="cancellationToken">The <see cref="CancellationToken"/> that provides cancellation support.</param>
        /// <typeparam name="TResult">The type of the response content.</typeparam>
        /// <exception cref="ServiceException">The service responded with an error code.</exception>
        /// <returns>An instance of the specified type.</returns>
        public async Task<IResponse<TResult>> SendAsync<TResult>(IRequest request, CancellationToken cancellationToken)
        {
            // Translate the request to form data
            var formData = new UrlEncodedForm();
            foreach (var parameter in request.GetParameters())
            {
                formData[parameter.Key] = parameter.Value;
            }

            // Build the resource URI
            Uri uri;
            try
            {
                uri = this.BuildRequestUri(this.baseUri, request.Resource, formData);
            }
            catch (FormatException formatException)
            {
                // Caught when the given parameters would result in an invalid URI
                // Wrap the FormatException in a ServiceException
                throw new ServiceException("An error occurred while formatting the request URI. See the inner exception for details.", formatException)
                {
                    Request = request
                };
            }

            // Handle the request
<<<<<<< HEAD
            var httpWebRequest = this.CreateHttpWebRequest(uri);
            return this.GetHttpWebResponseAsync(httpWebRequest, cancellationToken).ContinueWith(
                task =>
=======
            var httpWebRequest = CreateHttpWebRequest(uri);
            var httpWebResponse = await GetHttpWebResponseAsync(httpWebRequest, cancellationToken).ConfigureAwait(false);
            using (httpWebResponse)
            {
                try
>>>>>>> 3762cee5
                {
                    return this.OnResponse<TResult>(httpWebResponse);
                }
                catch (ServiceException exception)
                {
                    // Set the cause of this exception
                    exception.Request = request;

                    // Rethrow
                    throw;
                }
            }
        }

        /// <summary>Creates and configures a new instance of the <see cref="UriBuilder"/> class.</summary>
        /// <param name="baseUri">The base URI.</param>
        /// <param name="resource">The resource name.</param>
        /// <param name="formData">The form data.</param>
        /// <returns>The <see cref="Uri"/>.</returns>
        /// <exception cref="FormatException">One or more query parameters violate the format for a valid URI as defined by RFC 2396.</exception>
        protected virtual Uri BuildRequestUri(Uri baseUri, string resource, UrlEncodedForm formData)
        {
            Debug.Assert(baseUri != null, "baseUri != null");
            Debug.Assert(formData != null, "formData != null");
            var uriBuilder = new UriBuilder(baseUri)
            {
                Path = resource,
                Query = formData.GetQueryString()
            };
            return uriBuilder.Uri;
        }

        /// <summary>Creates and configures a new instance of the <see cref="HttpWebRequest"/> class.</summary>
        /// <param name="uri">The resource <see cref="Uri"/>.</param>
        /// <returns>The <see cref="HttpWebRequest"/>.</returns>
        protected virtual HttpWebRequest CreateHttpWebRequest(Uri uri)
        {
            Debug.Assert(uri != null, "uri != null");

            // Create a new request object for the specified resource
            var request = (HttpWebRequest)WebRequest.Create(uri);

            Debug.Assert(request != null, "request != null");
            Debug.Assert(request.Headers != null, "request.Headers != null");

            // Set 'Accept-Encoding' to 'gzip'
            request.Headers[HttpRequestHeader.AcceptEncoding] = "gzip";

            // Return the request object
            return request;
        }

        /// <summary>Deserializes the response stream.</summary>
        /// <param name="response">The response.</param>
        /// <param name="serializerFactory">The serializer factory.</param>
        /// <param name="gzipInflator">The GZIP inflator.</param>
        /// <typeparam name="TResult">The type of the response content.</typeparam>
        /// <returns>An instance of the specified type.</returns>
        private TResult DeserializeResponse<TResult>(HttpWebResponse response, ISerializerFactory serializerFactory, IConverter<Stream, Stream> gzipInflator)
        {
            Debug.Assert(response != null, "response != null");
            Debug.Assert(serializerFactory != null, "serializerFactory != null");
            Debug.Assert(gzipInflator != null, "gzipInflator != null");

            // Get the response content
            var stream = response.GetResponseStream();

            // Ensure that there is response content
            if (stream == null)
            {
                return default(TResult);
            }

            Debug.Assert(response != null, "response != null");
            Debug.Assert(response.Headers != null, "response.Headers != null");

            // Ensure that we are operating on decompressed data
            var contentEncoding = response.Headers["Content-Encoding"];
            if (contentEncoding != null)
            {
                var compressed = contentEncoding.Equals("gzip", StringComparison.OrdinalIgnoreCase);
                if (compressed)
                {
                    var uncompressed = gzipInflator.Convert(stream, null);
                    if (uncompressed != null)
                    {
                        stream = uncompressed;
                    }
                }
            }

            Debug.Assert(stream.CanRead, "stream.CanRead");

            // Create a serializer
            var serializer = serializerFactory.GetSerializer<TResult>();

            // Deserialize the response content
            return serializer.Deserialize(stream);
        }

        /// <summary>Sends a web request and gets the response.</summary>
        /// <param name="webRequest">The <see cref="HttpWebRequest"/>.</param>
        /// <returns>The <see cref="HttpWebResponse"/>.</returns>
        /// <exception cref="ServiceException">The exception that is thrown when an API error occurs.</exception>
        private HttpWebResponse GetHttpWebResponse(HttpWebRequest webRequest)
        {
            Debug.Assert(webRequest != null, "webRequest != null");
            HttpWebResponse httpWebResponse;
            var task = GetHttpWebResponseAsync(webRequest, CancellationToken.None);
            try
            {
<<<<<<< HEAD
                return this.GetHttpWebResponseAsync(webRequest, CancellationToken.None).Result;
=======
                task.Wait();
>>>>>>> 3762cee5
            }
            catch (AggregateException ex)
            {
                ExceptionDispatchInfo.Capture(ex.InnerException).Throw();
            }
            finally
            {
                httpWebResponse = task.Result;
            }

            return httpWebResponse;
        }

        /// <summary>Sends a web request and gets the response.</summary>
        /// <param name="webRequest">The <see cref="HttpWebRequest"/>.</param>
        /// <param name="cancellationToken">The <see cref="CancellationToken"/> that provides cancellation support.</param>
        /// <returns>The <see cref="HttpWebResponse"/>.</returns>
        /// <exception cref="ServiceException">The request could not be fulfilled.</exception>
        private Task<HttpWebResponse> GetHttpWebResponseAsync(HttpWebRequest webRequest, CancellationToken cancellationToken)
        {
            Debug.Assert(webRequest != null, "webRequest != null");
            cancellationToken.Register(webRequest.Abort);
            var tcs = new TaskCompletionSource<HttpWebResponse>();
            try
            {
                webRequest.BeginGetResponse(
                    ar =>
                    {
                        try
                        {
                            tcs.SetResult((HttpWebResponse)webRequest.EndGetResponse(ar));
                        }
                        catch (WebException webException)
                        {
                            if (webException.Response != null)
                            {
                                tcs.SetResult((HttpWebResponse)webException.Response);
                            }
                            else
                            {
                                tcs.SetException(new ServiceException("An error occurred while sending the request. See the inner exception for details.", webException));
                            }
                        }
                        catch (Exception exception)
                        {
                            tcs.SetException(exception);
                        }
                    },
                null);
            }
            catch (WebException webException)
            {
                if (webException.Status == WebExceptionStatus.RequestCanceled)
                {
                    tcs.SetCanceled();
                }
                else
                {
                    tcs.SetException(webException);
                }
            }

            return tcs.Task;
        }

        /// <summary>Throws an exception for error responses.</summary>
        /// <param name="response">The error response.</param>
        /// <param name="serializerFactory">The factory class that provides the serialization engine for the response.</param>
        /// <param name="gzipInflator">The GZIP inflator that decompresses the response.</param>
        /// <exception cref="ServiceException">The exception that represents the error.</exception>
        private void OnError(HttpWebResponse response, ISerializerFactory serializerFactory, IConverter<Stream, Stream> gzipInflator)
        {
            Debug.Assert(response != null, "response != null");
            Debug.Assert(serializerFactory != null, "serializerFactory != null");
            Debug.Assert(gzipInflator != null, "gzipInflator != null");
            string message;

            var contentType = response.ContentType;

            // Get the most specific error description that is available
            if (contentType != null && contentType.StartsWith("application/json", StringComparison.OrdinalIgnoreCase))
            {
                // Get the response content
                var errorResult = this.DeserializeResponse<ErrorResult>(response, serializerFactory, gzipInflator);

                // Get the error description, or null if none was returned
                message = errorResult != null ? errorResult.Text : null;
            }
            else
            {
                message = response.StatusDescription;
            }

            // Throw an exception
            throw new ServiceException(message);
        }

        /// <summary>Creates a response object for success responses.</summary>
        /// <param name="response">The success response.</param>
        /// <param name="serializerFactory">The factory class that provides the serialization engine for the response.</param>
        /// <param name="gzipInflator">The GZIP inflator that decompresses the response.</param>
        /// <typeparam name="T">The type of the response content.</typeparam>
        /// <returns>The object that represents the response.</returns>
        private IResponse<T> OnSuccess<T>(HttpWebResponse response, ISerializerFactory serializerFactory, IConverter<Stream, Stream> gzipInflator)
        {
            Debug.Assert(response != null, "response != null");
            Debug.Assert(response.Headers != null, "headers != null");
            Debug.Assert(serializerFactory != null, "serializerFactory != null");
            Debug.Assert(gzipInflator != null, "gzipInflator != null");

            // Create a new generic response object
            var value = new Response<T>();

            // Set the deserialized response content
            value.Content = this.DeserializeResponse<T>(response, serializerFactory, gzipInflator);

            // Set the 'Date' header
            var date = response.Headers["Date"];
            if (date != null)
            {
                value.Date = DateTimeOffset.Parse(date, DateTimeFormatInfo.InvariantInfo);
            }

            // Set the 'Content-Language' header
            var contentLanguage = response.Headers["Content-Language"];
            if (contentLanguage != null)
            {
                value.Culture = new CultureInfo(contentLanguage);
            }

            // Set the 'X'-tension headers
            foreach (var key in response.Headers.AllKeys)
            {
                if (key == null)
                {
                    continue;
                }

                if (key.StartsWith("X-", StringComparison.Ordinal))
                {
                    value.ExtensionData[key] = response.Headers[key];
                }
            }

            // Return the response object
            return value;
        }

        /// <summary>Handles a response.</summary>
        /// <param name="response">The response to handle.</param>
        /// <typeparam name="TResult">The type of the response content</typeparam>
        /// <returns>The response as an instance of <see cref="IResponse{TResult}"/>.</returns>
        /// <exception cref="ServiceException">The request could not be fulfilled.</exception>
        private IResponse<TResult> OnResponse<TResult>(HttpWebResponse response)
        {
            Debug.Assert(response != null, "response != null");
            try
            {
                if (!(((int)response.StatusCode >= 200) && ((int)response.StatusCode < 300)))
                {
                    this.OnError(response, this.errorSerializerFactory, this.gzipInflator);
                }

                return this.OnSuccess<TResult>(response, this.successSerializerFactory, this.gzipInflator);
            }
            catch (SerializationException serializationException)
            {
                throw new ServiceException("An error occurred while deserializing response data. See the inner exception for details", serializationException);
            }
        }
    }
}<|MERGE_RESOLUTION|>--- conflicted
+++ resolved
@@ -1,457 +1,446 @@
-﻿// --------------------------------------------------------------------------------------------------------------------
-// <copyright file="ServiceClient.cs" company="GW2.NET Coding Team">
-//   This product is licensed under the GNU General Public License version 2 (GPLv2). See the License in the project root folder or the following page: http://www.gnu.org/licenses/gpl-2.0.html
-// </copyright>
-// <summary>
-//   Provides a default implementation for the <see cref="IServiceClient" /> interface.
-// </summary>
-// --------------------------------------------------------------------------------------------------------------------
-namespace GW2NET.Common
-{
-    using System;
-    using System.Diagnostics;
-    using System.Globalization;
-    using System.IO;
-    using System.Linq;
-    using System.Net;
-    using System.Runtime.ExceptionServices;
-    using System.Threading;
-    using System.Threading.Tasks;
-
-    using GW2NET.Common.Serializers;
-
-    /// <summary>Provides a default implementation for the <see cref="IServiceClient" /> interface.</summary>
-    public class ServiceClient : IServiceClient
-    {
-        private readonly Uri baseUri;
-
-        private readonly ISerializerFactory errorSerializerFactory;
-
-        private readonly IConverter<Stream, Stream> gzipInflator;
-
-        private readonly ISerializerFactory successSerializerFactory;
-
-        /// <summary>Initializes a new instance of the <see cref="ServiceClient"/> class.</summary>
-        /// <param name="baseUri">The base URI.</param>
-        /// <param name="successSerializerFactory">The serializer factory.</param>
-        /// <param name="errorSerializerFactory">The error serializer Factory.</param>
-        /// <param name="gzipInflator">The GZIP inflator.</param>
-        /// <exception cref="ArgumentNullException">The value of <paramref name="baseUri"/> or <paramref name="successSerializerFactory"/> or <paramref name="errorSerializerFactory"/> or <paramref name="gzipInflator"/> is a null reference.</exception>
-        public ServiceClient(Uri baseUri, ISerializerFactory successSerializerFactory, ISerializerFactory errorSerializerFactory, IConverter<Stream, Stream> gzipInflator)
-        {
-            if (baseUri == null)
-            {
-                throw new ArgumentNullException("baseUri");
-            }
-
-            if (successSerializerFactory == null)
-            {
-                throw new ArgumentNullException("successSerializerFactory");
-            }
-
-            if (errorSerializerFactory == null)
-            {
-                throw new ArgumentNullException("errorSerializerFactory");
-            }
-
-            if (gzipInflator == null)
-            {
-                throw new ArgumentNullException("gzipInflator");
-            }
-
-            this.baseUri = baseUri;
-            this.successSerializerFactory = successSerializerFactory;
-            this.errorSerializerFactory = errorSerializerFactory;
-            this.gzipInflator = gzipInflator;
-        }
-
-        /// <summary>Sends a request and returns the response.</summary>
-        /// <param name="request">The service request.</param>
-        /// <typeparam name="TResult">The type of the response content.</typeparam>
-        /// <exception cref="ServiceException">The service responded with an error code.</exception>
-        /// <returns>An instance of the specified type.</returns>
-        public IResponse<TResult> Send<TResult>(IRequest request)
-        {
-            // Translate the request to form data
-            var formData = new UrlEncodedForm();
-            foreach (var parameter in request.GetParameters())
-            {
-                formData[parameter.Key] = parameter.Value;
-            }
-
-            // Build the resource URI
-            Uri uri;
-            try
-            {
-                uri = this.BuildRequestUri(this.baseUri, request.Resource, formData);
-            }
-            catch (FormatException formatException)
-            {
-                // Caught when the given parameters would result in an invalid URI
-                // Wrap the FormatException in a ServiceException
-                throw new ServiceException("An error occurred while formatting the request URI. See the inner exception for details.", formatException)
-                {
-                    Request = request
-                };
-            }
-
-            // Handle the request
-            try
-            {
-                var httpWebRequest = this.CreateHttpWebRequest(uri);
-                using (var response = this.GetHttpWebResponse(httpWebRequest))
-                {
-                    Debug.Assert(response != null, "response != null");
-                    return this.OnResponse<TResult>(response);
-                }
-            }
-            catch (ServiceException serviceException)
-            {
-                // Set the cause of this ServiceException
-                serviceException.Request = request;
-
-                // Rethrow
-                throw;
-            }
-        }
-
-        /// <summary>Sends a request and returns the response.</summary>
-        /// <param name="request">The service request.</param>
-        /// <typeparam name="TResult">The type of the response content.</typeparam>
-        /// <returns>An instance of the specified type.</returns>
-        public Task<IResponse<TResult>> SendAsync<TResult>(IRequest request)
-        {
-            return this.SendAsync<TResult>(request, CancellationToken.None);
-        }
-
-        /// <summary>Sends a request and returns the response.</summary>
-        /// <param name="request">The service request.</param>
-        /// <param name="cancellationToken">The <see cref="CancellationToken"/> that provides cancellation support.</param>
-        /// <typeparam name="TResult">The type of the response content.</typeparam>
-        /// <exception cref="ServiceException">The service responded with an error code.</exception>
-        /// <returns>An instance of the specified type.</returns>
-        public async Task<IResponse<TResult>> SendAsync<TResult>(IRequest request, CancellationToken cancellationToken)
-        {
-            // Translate the request to form data
-            var formData = new UrlEncodedForm();
-            foreach (var parameter in request.GetParameters())
-            {
-                formData[parameter.Key] = parameter.Value;
-            }
-
-            // Build the resource URI
-            Uri uri;
-            try
-            {
-                uri = this.BuildRequestUri(this.baseUri, request.Resource, formData);
-            }
-            catch (FormatException formatException)
-            {
-                // Caught when the given parameters would result in an invalid URI
-                // Wrap the FormatException in a ServiceException
-                throw new ServiceException("An error occurred while formatting the request URI. See the inner exception for details.", formatException)
-                {
-                    Request = request
-                };
-            }
-
-            // Handle the request
-<<<<<<< HEAD
-            var httpWebRequest = this.CreateHttpWebRequest(uri);
-            return this.GetHttpWebResponseAsync(httpWebRequest, cancellationToken).ContinueWith(
-                task =>
-=======
-            var httpWebRequest = CreateHttpWebRequest(uri);
-            var httpWebResponse = await GetHttpWebResponseAsync(httpWebRequest, cancellationToken).ConfigureAwait(false);
-            using (httpWebResponse)
-            {
-                try
->>>>>>> 3762cee5
-                {
-                    return this.OnResponse<TResult>(httpWebResponse);
-                }
-                catch (ServiceException exception)
-                {
-                    // Set the cause of this exception
-                    exception.Request = request;
-
-                    // Rethrow
-                    throw;
-                }
-            }
-        }
-
-        /// <summary>Creates and configures a new instance of the <see cref="UriBuilder"/> class.</summary>
-        /// <param name="baseUri">The base URI.</param>
-        /// <param name="resource">The resource name.</param>
-        /// <param name="formData">The form data.</param>
-        /// <returns>The <see cref="Uri"/>.</returns>
-        /// <exception cref="FormatException">One or more query parameters violate the format for a valid URI as defined by RFC 2396.</exception>
-        protected virtual Uri BuildRequestUri(Uri baseUri, string resource, UrlEncodedForm formData)
-        {
-            Debug.Assert(baseUri != null, "baseUri != null");
-            Debug.Assert(formData != null, "formData != null");
-            var uriBuilder = new UriBuilder(baseUri)
-            {
-                Path = resource,
-                Query = formData.GetQueryString()
-            };
-            return uriBuilder.Uri;
-        }
-
-        /// <summary>Creates and configures a new instance of the <see cref="HttpWebRequest"/> class.</summary>
-        /// <param name="uri">The resource <see cref="Uri"/>.</param>
-        /// <returns>The <see cref="HttpWebRequest"/>.</returns>
-        protected virtual HttpWebRequest CreateHttpWebRequest(Uri uri)
-        {
-            Debug.Assert(uri != null, "uri != null");
-
-            // Create a new request object for the specified resource
-            var request = (HttpWebRequest)WebRequest.Create(uri);
-
-            Debug.Assert(request != null, "request != null");
-            Debug.Assert(request.Headers != null, "request.Headers != null");
-
-            // Set 'Accept-Encoding' to 'gzip'
-            request.Headers[HttpRequestHeader.AcceptEncoding] = "gzip";
-
-            // Return the request object
-            return request;
-        }
-
-        /// <summary>Deserializes the response stream.</summary>
-        /// <param name="response">The response.</param>
-        /// <param name="serializerFactory">The serializer factory.</param>
-        /// <param name="gzipInflator">The GZIP inflator.</param>
-        /// <typeparam name="TResult">The type of the response content.</typeparam>
-        /// <returns>An instance of the specified type.</returns>
-        private TResult DeserializeResponse<TResult>(HttpWebResponse response, ISerializerFactory serializerFactory, IConverter<Stream, Stream> gzipInflator)
-        {
-            Debug.Assert(response != null, "response != null");
-            Debug.Assert(serializerFactory != null, "serializerFactory != null");
-            Debug.Assert(gzipInflator != null, "gzipInflator != null");
-
-            // Get the response content
-            var stream = response.GetResponseStream();
-
-            // Ensure that there is response content
-            if (stream == null)
-            {
-                return default(TResult);
-            }
-
-            Debug.Assert(response != null, "response != null");
-            Debug.Assert(response.Headers != null, "response.Headers != null");
-
-            // Ensure that we are operating on decompressed data
-            var contentEncoding = response.Headers["Content-Encoding"];
-            if (contentEncoding != null)
-            {
-                var compressed = contentEncoding.Equals("gzip", StringComparison.OrdinalIgnoreCase);
-                if (compressed)
-                {
-                    var uncompressed = gzipInflator.Convert(stream, null);
-                    if (uncompressed != null)
-                    {
-                        stream = uncompressed;
-                    }
-                }
-            }
-
-            Debug.Assert(stream.CanRead, "stream.CanRead");
-
-            // Create a serializer
-            var serializer = serializerFactory.GetSerializer<TResult>();
-
-            // Deserialize the response content
-            return serializer.Deserialize(stream);
-        }
-
-        /// <summary>Sends a web request and gets the response.</summary>
-        /// <param name="webRequest">The <see cref="HttpWebRequest"/>.</param>
-        /// <returns>The <see cref="HttpWebResponse"/>.</returns>
-        /// <exception cref="ServiceException">The exception that is thrown when an API error occurs.</exception>
-        private HttpWebResponse GetHttpWebResponse(HttpWebRequest webRequest)
-        {
-            Debug.Assert(webRequest != null, "webRequest != null");
-            HttpWebResponse httpWebResponse;
-            var task = GetHttpWebResponseAsync(webRequest, CancellationToken.None);
-            try
-            {
-<<<<<<< HEAD
-                return this.GetHttpWebResponseAsync(webRequest, CancellationToken.None).Result;
-=======
-                task.Wait();
->>>>>>> 3762cee5
-            }
-            catch (AggregateException ex)
-            {
-                ExceptionDispatchInfo.Capture(ex.InnerException).Throw();
-            }
-            finally
-            {
-                httpWebResponse = task.Result;
-            }
-
-            return httpWebResponse;
-        }
-
-        /// <summary>Sends a web request and gets the response.</summary>
-        /// <param name="webRequest">The <see cref="HttpWebRequest"/>.</param>
-        /// <param name="cancellationToken">The <see cref="CancellationToken"/> that provides cancellation support.</param>
-        /// <returns>The <see cref="HttpWebResponse"/>.</returns>
-        /// <exception cref="ServiceException">The request could not be fulfilled.</exception>
-        private Task<HttpWebResponse> GetHttpWebResponseAsync(HttpWebRequest webRequest, CancellationToken cancellationToken)
-        {
-            Debug.Assert(webRequest != null, "webRequest != null");
-            cancellationToken.Register(webRequest.Abort);
-            var tcs = new TaskCompletionSource<HttpWebResponse>();
-            try
-            {
-                webRequest.BeginGetResponse(
-                    ar =>
-                    {
-                        try
-                        {
-                            tcs.SetResult((HttpWebResponse)webRequest.EndGetResponse(ar));
-                        }
-                        catch (WebException webException)
-                        {
-                            if (webException.Response != null)
-                            {
-                                tcs.SetResult((HttpWebResponse)webException.Response);
-                            }
-                            else
-                            {
-                                tcs.SetException(new ServiceException("An error occurred while sending the request. See the inner exception for details.", webException));
-                            }
-                        }
-                        catch (Exception exception)
-                        {
-                            tcs.SetException(exception);
-                        }
-                    },
-                null);
-            }
-            catch (WebException webException)
-            {
-                if (webException.Status == WebExceptionStatus.RequestCanceled)
-                {
-                    tcs.SetCanceled();
-                }
-                else
-                {
-                    tcs.SetException(webException);
-                }
-            }
-
-            return tcs.Task;
-        }
-
-        /// <summary>Throws an exception for error responses.</summary>
-        /// <param name="response">The error response.</param>
-        /// <param name="serializerFactory">The factory class that provides the serialization engine for the response.</param>
-        /// <param name="gzipInflator">The GZIP inflator that decompresses the response.</param>
-        /// <exception cref="ServiceException">The exception that represents the error.</exception>
-        private void OnError(HttpWebResponse response, ISerializerFactory serializerFactory, IConverter<Stream, Stream> gzipInflator)
-        {
-            Debug.Assert(response != null, "response != null");
-            Debug.Assert(serializerFactory != null, "serializerFactory != null");
-            Debug.Assert(gzipInflator != null, "gzipInflator != null");
-            string message;
-
-            var contentType = response.ContentType;
-
-            // Get the most specific error description that is available
-            if (contentType != null && contentType.StartsWith("application/json", StringComparison.OrdinalIgnoreCase))
-            {
-                // Get the response content
-                var errorResult = this.DeserializeResponse<ErrorResult>(response, serializerFactory, gzipInflator);
-
-                // Get the error description, or null if none was returned
-                message = errorResult != null ? errorResult.Text : null;
-            }
-            else
-            {
-                message = response.StatusDescription;
-            }
-
-            // Throw an exception
-            throw new ServiceException(message);
-        }
-
-        /// <summary>Creates a response object for success responses.</summary>
-        /// <param name="response">The success response.</param>
-        /// <param name="serializerFactory">The factory class that provides the serialization engine for the response.</param>
-        /// <param name="gzipInflator">The GZIP inflator that decompresses the response.</param>
-        /// <typeparam name="T">The type of the response content.</typeparam>
-        /// <returns>The object that represents the response.</returns>
-        private IResponse<T> OnSuccess<T>(HttpWebResponse response, ISerializerFactory serializerFactory, IConverter<Stream, Stream> gzipInflator)
-        {
-            Debug.Assert(response != null, "response != null");
-            Debug.Assert(response.Headers != null, "headers != null");
-            Debug.Assert(serializerFactory != null, "serializerFactory != null");
-            Debug.Assert(gzipInflator != null, "gzipInflator != null");
-
-            // Create a new generic response object
-            var value = new Response<T>();
-
-            // Set the deserialized response content
-            value.Content = this.DeserializeResponse<T>(response, serializerFactory, gzipInflator);
-
-            // Set the 'Date' header
-            var date = response.Headers["Date"];
-            if (date != null)
-            {
-                value.Date = DateTimeOffset.Parse(date, DateTimeFormatInfo.InvariantInfo);
-            }
-
-            // Set the 'Content-Language' header
-            var contentLanguage = response.Headers["Content-Language"];
-            if (contentLanguage != null)
-            {
-                value.Culture = new CultureInfo(contentLanguage);
-            }
-
-            // Set the 'X'-tension headers
-            foreach (var key in response.Headers.AllKeys)
-            {
-                if (key == null)
-                {
-                    continue;
-                }
-
-                if (key.StartsWith("X-", StringComparison.Ordinal))
-                {
-                    value.ExtensionData[key] = response.Headers[key];
-                }
-            }
-
-            // Return the response object
-            return value;
-        }
-
-        /// <summary>Handles a response.</summary>
-        /// <param name="response">The response to handle.</param>
-        /// <typeparam name="TResult">The type of the response content</typeparam>
-        /// <returns>The response as an instance of <see cref="IResponse{TResult}"/>.</returns>
-        /// <exception cref="ServiceException">The request could not be fulfilled.</exception>
-        private IResponse<TResult> OnResponse<TResult>(HttpWebResponse response)
-        {
-            Debug.Assert(response != null, "response != null");
-            try
-            {
-                if (!(((int)response.StatusCode >= 200) && ((int)response.StatusCode < 300)))
-                {
-                    this.OnError(response, this.errorSerializerFactory, this.gzipInflator);
-                }
-
-                return this.OnSuccess<TResult>(response, this.successSerializerFactory, this.gzipInflator);
-            }
-            catch (SerializationException serializationException)
-            {
-                throw new ServiceException("An error occurred while deserializing response data. See the inner exception for details", serializationException);
-            }
-        }
-    }
+﻿// --------------------------------------------------------------------------------------------------------------------
+// <copyright file="ServiceClient.cs" company="GW2.NET Coding Team">
+//   This product is licensed under the GNU General Public License version 2 (GPLv2). See the License in the project root folder or the following page: http://www.gnu.org/licenses/gpl-2.0.html
+// </copyright>
+// <summary>
+//   Provides a default implementation for the <see cref="IServiceClient" /> interface.
+// </summary>
+// --------------------------------------------------------------------------------------------------------------------
+namespace GW2NET.Common
+{
+    using System;
+    using System.Diagnostics;
+    using System.Globalization;
+    using System.IO;
+    using System.Net;
+    using System.Runtime.ExceptionServices;
+    using System.Threading;
+    using System.Threading.Tasks;
+
+    using GW2NET.Common.Serializers;
+
+    /// <summary>Provides a default implementation for the <see cref="IServiceClient" /> interface.</summary>
+    public class ServiceClient : IServiceClient
+    {
+        private readonly Uri baseUri;
+
+        private readonly ISerializerFactory errorSerializerFactory;
+
+        private readonly IConverter<Stream, Stream> gzipInflator;
+
+        private readonly ISerializerFactory successSerializerFactory;
+
+        /// <summary>Initializes a new instance of the <see cref="ServiceClient"/> class.</summary>
+        /// <param name="baseUri">The base URI.</param>
+        /// <param name="successSerializerFactory">The serializer factory.</param>
+        /// <param name="errorSerializerFactory">The error serializer Factory.</param>
+        /// <param name="gzipInflator">The GZIP inflator.</param>
+        /// <exception cref="ArgumentNullException">The value of <paramref name="baseUri"/> or <paramref name="successSerializerFactory"/> or <paramref name="errorSerializerFactory"/> or <paramref name="gzipInflator"/> is a null reference.</exception>
+        public ServiceClient(Uri baseUri, ISerializerFactory successSerializerFactory, ISerializerFactory errorSerializerFactory, IConverter<Stream, Stream> gzipInflator)
+        {
+            if (baseUri == null)
+            {
+                throw new ArgumentNullException("baseUri");
+            }
+
+            if (successSerializerFactory == null)
+            {
+                throw new ArgumentNullException("successSerializerFactory");
+            }
+
+            if (errorSerializerFactory == null)
+            {
+                throw new ArgumentNullException("errorSerializerFactory");
+            }
+
+            if (gzipInflator == null)
+            {
+                throw new ArgumentNullException("gzipInflator");
+            }
+
+            this.baseUri = baseUri;
+            this.successSerializerFactory = successSerializerFactory;
+            this.errorSerializerFactory = errorSerializerFactory;
+            this.gzipInflator = gzipInflator;
+        }
+
+        /// <summary>Sends a request and returns the response.</summary>
+        /// <param name="request">The service request.</param>
+        /// <typeparam name="TResult">The type of the response content.</typeparam>
+        /// <exception cref="ServiceException">The service responded with an error code.</exception>
+        /// <returns>An instance of the specified type.</returns>
+        public IResponse<TResult> Send<TResult>(IRequest request)
+        {
+            // Translate the request to form data
+            var formData = new UrlEncodedForm();
+            foreach (var parameter in request.GetParameters())
+            {
+                formData[parameter.Key] = parameter.Value;
+            }
+
+            // Build the resource URI
+            Uri uri;
+            try
+            {
+                uri = this.BuildRequestUri(this.baseUri, request.Resource, formData);
+            }
+            catch (FormatException formatException)
+            {
+                // Caught when the given parameters would result in an invalid URI
+                // Wrap the FormatException in a ServiceException
+                throw new ServiceException("An error occurred while formatting the request URI. See the inner exception for details.", formatException)
+                {
+                    Request = request
+                };
+            }
+
+            // Handle the request
+            try
+            {
+                var httpWebRequest = this.CreateHttpWebRequest(uri);
+                using (var response = this.GetHttpWebResponse(httpWebRequest))
+                {
+                    Debug.Assert(response != null, "response != null");
+                    return this.OnResponse<TResult>(response);
+                }
+            }
+            catch (ServiceException serviceException)
+            {
+                // Set the cause of this ServiceException
+                serviceException.Request = request;
+
+                // Rethrow
+                throw;
+            }
+        }
+
+        /// <summary>Sends a request and returns the response.</summary>
+        /// <param name="request">The service request.</param>
+        /// <typeparam name="TResult">The type of the response content.</typeparam>
+        /// <returns>An instance of the specified type.</returns>
+        public Task<IResponse<TResult>> SendAsync<TResult>(IRequest request)
+        {
+            return this.SendAsync<TResult>(request, CancellationToken.None);
+        }
+
+        /// <summary>Sends a request and returns the response.</summary>
+        /// <param name="request">The service request.</param>
+        /// <param name="cancellationToken">The <see cref="CancellationToken"/> that provides cancellation support.</param>
+        /// <typeparam name="TResult">The type of the response content.</typeparam>
+        /// <exception cref="ServiceException">The service responded with an error code.</exception>
+        /// <returns>An instance of the specified type.</returns>
+        public async Task<IResponse<TResult>> SendAsync<TResult>(IRequest request, CancellationToken cancellationToken)
+        {
+            // Translate the request to form data
+            var formData = new UrlEncodedForm();
+            foreach (var parameter in request.GetParameters())
+            {
+                formData[parameter.Key] = parameter.Value;
+            }
+
+            // Build the resource URI
+            Uri uri;
+            try
+            {
+                uri = this.BuildRequestUri(this.baseUri, request.Resource, formData);
+            }
+            catch (FormatException formatException)
+            {
+                // Caught when the given parameters would result in an invalid URI
+                // Wrap the FormatException in a ServiceException
+                throw new ServiceException("An error occurred while formatting the request URI. See the inner exception for details.", formatException)
+                {
+                    Request = request
+                };
+            }
+
+            // Handle the request
+            var httpWebRequest = CreateHttpWebRequest(uri);
+            var httpWebResponse = await GetHttpWebResponseAsync(httpWebRequest, cancellationToken).ConfigureAwait(false);
+            using (httpWebResponse)
+            {
+                try
+                {
+                    return this.OnResponse<TResult>(httpWebResponse);
+                }
+                catch (ServiceException exception)
+                {
+                    // Set the cause of this exception
+                    exception.Request = request;
+
+                    // Rethrow
+                    throw;
+                }
+            }
+        }
+
+        /// <summary>Creates and configures a new instance of the <see cref="UriBuilder"/> class.</summary>
+        /// <param name="baseUri">The base URI.</param>
+        /// <param name="resource">The resource name.</param>
+        /// <param name="formData">The form data.</param>
+        /// <returns>The <see cref="Uri"/>.</returns>
+        /// <exception cref="FormatException">One or more query parameters violate the format for a valid URI as defined by RFC 2396.</exception>
+        protected virtual Uri BuildRequestUri(Uri baseUri, string resource, UrlEncodedForm formData)
+        {
+            Debug.Assert(baseUri != null, "baseUri != null");
+            Debug.Assert(formData != null, "formData != null");
+            var uriBuilder = new UriBuilder(baseUri)
+            {
+                Path = resource,
+                Query = formData.GetQueryString()
+            };
+            return uriBuilder.Uri;
+        }
+
+        /// <summary>Creates and configures a new instance of the <see cref="HttpWebRequest"/> class.</summary>
+        /// <param name="uri">The resource <see cref="Uri"/>.</param>
+        /// <returns>The <see cref="HttpWebRequest"/>.</returns>
+        protected virtual HttpWebRequest CreateHttpWebRequest(Uri uri)
+        {
+            Debug.Assert(uri != null, "uri != null");
+
+            // Create a new request object for the specified resource
+            var request = (HttpWebRequest)WebRequest.Create(uri);
+
+            Debug.Assert(request != null, "request != null");
+            Debug.Assert(request.Headers != null, "request.Headers != null");
+
+            // Set 'Accept-Encoding' to 'gzip'
+            request.Headers[HttpRequestHeader.AcceptEncoding] = "gzip";
+
+            // Return the request object
+            return request;
+        }
+
+        /// <summary>Deserializes the response stream.</summary>
+        /// <param name="response">The response.</param>
+        /// <param name="serializerFactory">The serializer factory.</param>
+        /// <param name="gzipInflator">The GZIP inflator.</param>
+        /// <typeparam name="TResult">The type of the response content.</typeparam>
+        /// <returns>An instance of the specified type.</returns>
+        private TResult DeserializeResponse<TResult>(HttpWebResponse response, ISerializerFactory serializerFactory, IConverter<Stream, Stream> gzipInflator)
+        {
+            Debug.Assert(response != null, "response != null");
+            Debug.Assert(serializerFactory != null, "serializerFactory != null");
+            Debug.Assert(gzipInflator != null, "gzipInflator != null");
+
+            // Get the response content
+            var stream = response.GetResponseStream();
+
+            // Ensure that there is response content
+            if (stream == null)
+            {
+                return default(TResult);
+            }
+
+            Debug.Assert(response != null, "response != null");
+            Debug.Assert(response.Headers != null, "response.Headers != null");
+
+            // Ensure that we are operating on decompressed data
+            var contentEncoding = response.Headers["Content-Encoding"];
+            if (contentEncoding != null)
+            {
+                var compressed = contentEncoding.Equals("gzip", StringComparison.OrdinalIgnoreCase);
+                if (compressed)
+                {
+                    var uncompressed = gzipInflator.Convert(stream, null);
+                    if (uncompressed != null)
+                    {
+                        stream = uncompressed;
+                    }
+                }
+            }
+
+            Debug.Assert(stream.CanRead, "stream.CanRead");
+
+            // Create a serializer
+            var serializer = serializerFactory.GetSerializer<TResult>();
+
+            // Deserialize the response content
+            return serializer.Deserialize(stream);
+        }
+
+        /// <summary>Sends a web request and gets the response.</summary>
+        /// <param name="webRequest">The <see cref="HttpWebRequest"/>.</param>
+        /// <returns>The <see cref="HttpWebResponse"/>.</returns>
+        /// <exception cref="ServiceException">The exception that is thrown when an API error occurs.</exception>
+        private HttpWebResponse GetHttpWebResponse(HttpWebRequest webRequest)
+        {
+            Debug.Assert(webRequest != null, "webRequest != null");
+            HttpWebResponse httpWebResponse;
+            var task = this.GetHttpWebResponseAsync(webRequest, CancellationToken.None);
+            try
+            {
+                task.Wait();
+            }
+            catch (AggregateException ex)
+            {
+                ExceptionDispatchInfo.Capture(ex.InnerException).Throw();
+            }
+            finally
+            {
+                httpWebResponse = task.Result;
+            }
+
+            return httpWebResponse;
+        }
+
+        /// <summary>Sends a web request and gets the response.</summary>
+        /// <param name="webRequest">The <see cref="HttpWebRequest"/>.</param>
+        /// <param name="cancellationToken">The <see cref="CancellationToken"/> that provides cancellation support.</param>
+        /// <returns>The <see cref="HttpWebResponse"/>.</returns>
+        /// <exception cref="ServiceException">The request could not be fulfilled.</exception>
+        private Task<HttpWebResponse> GetHttpWebResponseAsync(HttpWebRequest webRequest, CancellationToken cancellationToken)
+        {
+            Debug.Assert(webRequest != null, "webRequest != null");
+            cancellationToken.Register(webRequest.Abort);
+            var tcs = new TaskCompletionSource<HttpWebResponse>();
+            try
+            {
+                webRequest.BeginGetResponse(
+                    ar =>
+                    {
+                        try
+                        {
+                            tcs.SetResult((HttpWebResponse)webRequest.EndGetResponse(ar));
+                        }
+                        catch (WebException webException)
+                        {
+                            if (webException.Response != null)
+                            {
+                                tcs.SetResult((HttpWebResponse)webException.Response);
+                            }
+                            else
+                            {
+                                tcs.SetException(new ServiceException("An error occurred while sending the request. See the inner exception for details.", webException));
+                            }
+                        }
+                        catch (Exception exception)
+                        {
+                            tcs.SetException(exception);
+                        }
+                    },
+                null);
+            }
+            catch (WebException webException)
+            {
+                if (webException.Status == WebExceptionStatus.RequestCanceled)
+                {
+                    tcs.SetCanceled();
+                }
+                else
+                {
+                    tcs.SetException(webException);
+                }
+            }
+
+            return tcs.Task;
+        }
+
+        /// <summary>Throws an exception for error responses.</summary>
+        /// <param name="response">The error response.</param>
+        /// <param name="serializerFactory">The factory class that provides the serialization engine for the response.</param>
+        /// <param name="gzipInflator">The GZIP inflator that decompresses the response.</param>
+        /// <exception cref="ServiceException">The exception that represents the error.</exception>
+        private void OnError(HttpWebResponse response, ISerializerFactory serializerFactory, IConverter<Stream, Stream> gzipInflator)
+        {
+            Debug.Assert(response != null, "response != null");
+            Debug.Assert(serializerFactory != null, "serializerFactory != null");
+            Debug.Assert(gzipInflator != null, "gzipInflator != null");
+            string message;
+
+            var contentType = response.ContentType;
+
+            // Get the most specific error description that is available
+            if (contentType != null && contentType.StartsWith("application/json", StringComparison.OrdinalIgnoreCase))
+            {
+                // Get the response content
+                var errorResult = this.DeserializeResponse<ErrorResult>(response, serializerFactory, gzipInflator);
+
+                // Get the error description, or null if none was returned
+                message = errorResult != null ? errorResult.Text : null;
+            }
+            else
+            {
+                message = response.StatusDescription;
+            }
+
+            // Throw an exception
+            throw new ServiceException(message);
+        }
+
+        /// <summary>Creates a response object for success responses.</summary>
+        /// <param name="response">The success response.</param>
+        /// <param name="serializerFactory">The factory class that provides the serialization engine for the response.</param>
+        /// <param name="gzipInflator">The GZIP inflator that decompresses the response.</param>
+        /// <typeparam name="T">The type of the response content.</typeparam>
+        /// <returns>The object that represents the response.</returns>
+        private IResponse<T> OnSuccess<T>(HttpWebResponse response, ISerializerFactory serializerFactory, IConverter<Stream, Stream> gzipInflator)
+        {
+            Debug.Assert(response != null, "response != null");
+            Debug.Assert(response.Headers != null, "headers != null");
+            Debug.Assert(serializerFactory != null, "serializerFactory != null");
+            Debug.Assert(gzipInflator != null, "gzipInflator != null");
+
+            // Create a new generic response object
+            var value = new Response<T>();
+
+            // Set the deserialized response content
+            value.Content = this.DeserializeResponse<T>(response, serializerFactory, gzipInflator);
+
+            // Set the 'Date' header
+            var date = response.Headers["Date"];
+            if (date != null)
+            {
+                value.Date = DateTimeOffset.Parse(date, DateTimeFormatInfo.InvariantInfo);
+            }
+
+            // Set the 'Content-Language' header
+            var contentLanguage = response.Headers["Content-Language"];
+            if (contentLanguage != null)
+            {
+                value.Culture = new CultureInfo(contentLanguage);
+            }
+
+            // Set the 'X'-tension headers
+            foreach (var key in response.Headers.AllKeys)
+            {
+                if (key == null)
+                {
+                    continue;
+                }
+
+                if (key.StartsWith("X-", StringComparison.Ordinal))
+                {
+                    value.ExtensionData[key] = response.Headers[key];
+                }
+            }
+
+            // Return the response object
+            return value;
+        }
+
+        /// <summary>Handles a response.</summary>
+        /// <param name="response">The response to handle.</param>
+        /// <typeparam name="TResult">The type of the response content</typeparam>
+        /// <returns>The response as an instance of <see cref="IResponse{TResult}"/>.</returns>
+        /// <exception cref="ServiceException">The request could not be fulfilled.</exception>
+        private IResponse<TResult> OnResponse<TResult>(HttpWebResponse response)
+        {
+            Debug.Assert(response != null, "response != null");
+            try
+            {
+                if (!(((int)response.StatusCode >= 200) && ((int)response.StatusCode < 300)))
+                {
+                    this.OnError(response, this.errorSerializerFactory, this.gzipInflator);
+                }
+
+                return this.OnSuccess<TResult>(response, this.successSerializerFactory, this.gzipInflator);
+            }
+            catch (SerializationException serializationException)
+            {
+                throw new ServiceException("An error occurred while deserializing response data. See the inner exception for details", serializationException);
+            }
+        }
+    }
 }