﻿<?xml version="1.0" encoding="utf-8"?>
<Project ToolsVersion="12.0" DefaultTargets="Build" xmlns="http://schemas.microsoft.com/developer/msbuild/2003">
  <Import Project="$(MSBuildExtensionsPath)\$(MSBuildToolsVersion)\Microsoft.Common.props" Condition="Exists('$(MSBuildExtensionsPath)\$(MSBuildToolsVersion)\Microsoft.Common.props')" />
  <PropertyGroup>
    <MinimumVisualStudioVersion>12.0</MinimumVisualStudioVersion>
    <Configuration Condition=" '$(Configuration)' == '' ">Debug</Configuration>
    <Platform Condition=" '$(Platform)' == '' ">AnyCPU</Platform>
    <ProjectGuid>{11BB8977-33FE-4789-BD5B-D977B0BF5ECF}</ProjectGuid>
    <OutputType>Library</OutputType>
    <AppDesignerFolder>Properties</AppDesignerFolder>
    <RootNamespace>GW2NET.Common.Serializers</RootNamespace>
    <AssemblyName>GW2NET.Newtonsoft</AssemblyName>
    <DefaultLanguage>en-US</DefaultLanguage>
    <FileAlignment>512</FileAlignment>
    <ProjectTypeGuids>{786C830F-07A1-408B-BD7F-6EE04809D6DB};{FAE04EC0-301F-11D3-BF4B-00C04F79EFBC}</ProjectTypeGuids>
<<<<<<< HEAD
    <TargetFrameworkProfile>Profile151</TargetFrameworkProfile>
    <TargetFrameworkVersion>v4.6</TargetFrameworkVersion>
    <SccProjectName>SAK</SccProjectName>
    <SccLocalPath>SAK</SccLocalPath>
    <SccAuxPath>SAK</SccAuxPath>
    <SccProvider>SAK</SccProvider>
=======
    <TargetFrameworkProfile>Profile111</TargetFrameworkProfile>
    <TargetFrameworkVersion>v4.5</TargetFrameworkVersion>
    <SolutionDir Condition="$(SolutionDir) == '' Or $(SolutionDir) == '*Undefined*'">..\</SolutionDir>
>>>>>>> df31f1e1
  </PropertyGroup>
  <PropertyGroup Condition=" '$(Configuration)|$(Platform)' == 'Debug|AnyCPU' ">
    <DebugSymbols>true</DebugSymbols>
    <DebugType>full</DebugType>
    <Optimize>false</Optimize>
    <OutputPath>bin\Debug\</OutputPath>
    <DefineConstants>DEBUG;TRACE</DefineConstants>
    <ErrorReport>prompt</ErrorReport>
    <WarningLevel>4</WarningLevel>
    <CodeAnalysisRuleSet>$(SolutionDir)GW2NET.ruleset</CodeAnalysisRuleSet>
    <DocumentationFile>bin\Debug\GW2NET.Newtonsoft.XML</DocumentationFile>
  </PropertyGroup>
  <PropertyGroup Condition=" '$(Configuration)|$(Platform)' == 'Release|AnyCPU' ">
    <DebugType>pdbonly</DebugType>
    <Optimize>true</Optimize>
    <OutputPath>bin\Release\</OutputPath>
    <DefineConstants>TRACE</DefineConstants>
    <ErrorReport>prompt</ErrorReport>
    <WarningLevel>4</WarningLevel>
    <CodeAnalysisRuleSet>$(SolutionDir)GW2NET.ruleset</CodeAnalysisRuleSet>
    <DocumentationFile>bin\Release\GW2NET.Newtonsoft.xml</DocumentationFile>
  </PropertyGroup>
  <ItemGroup>
    <Compile Include="JsonSerializer.cs" />
    <Compile Include="JsonSerializerFactory.cs" />
    <Compile Include="Properties\AssemblyInfo.cs" />
    <Compile Include="$(SolutionDir)SharedAssemblyInfo.cs">
      <Link>Properties\SharedAssemblyInfo.cs</Link>
    </Compile>
  </ItemGroup>
  <ItemGroup>
    <ProjectReference Include="..\GW2NET.Core\GW2NET.Core.csproj">
      <Project>{05f3d999-0470-4123-8c80-af4ac2385e7c}</Project>
      <Name>GW2NET.Core</Name>
      <Private>True</Private>
    </ProjectReference>
  </ItemGroup>
  <ItemGroup>
    <None Include="GW2NET.Newtonsoft.nuspec" />
<<<<<<< HEAD
    <None Include="packages.config" />
    <AdditionalFiles Include="$(SolutionDir)stylecop.json" />
  </ItemGroup>
  <ItemGroup>
    <Analyzer Include="..\..\packages\StyleCop.Analyzers.1.0.0-beta013\analyzers\dotnet\cs\Newtonsoft.Json.dll" />
    <Analyzer Include="..\..\packages\StyleCop.Analyzers.1.0.0-beta013\analyzers\dotnet\cs\StyleCop.Analyzers.dll" />
  </ItemGroup>
  <ItemGroup>
    <Reference Include="Newtonsoft.Json, Version=6.0.0.0, Culture=neutral, PublicKeyToken=30ad4fe6b2a6aeed, processorArchitecture=MSIL">
      <HintPath>..\..\packages\Newtonsoft.Json.6.0.6\lib\portable-net45+wp80+win8+wpa81+aspnetcore50\Newtonsoft.Json.dll</HintPath>
=======
    <None Include="packages.config">
      <SubType>Designer</SubType>
    </None>
  </ItemGroup>
  <ItemGroup>
    <Reference Include="Newtonsoft.Json, Version=6.0.0.0, Culture=neutral, PublicKeyToken=30ad4fe6b2a6aeed, processorArchitecture=MSIL">
      <HintPath>$(SolutionDir)packages\Newtonsoft.Json.6.0.6\lib\portable-net40+sl5+wp80+win8+wpa81\Newtonsoft.Json.dll</HintPath>
>>>>>>> df31f1e1
      <Private>True</Private>
    </Reference>
  </ItemGroup>
  <Import Project="$(MSBuildExtensionsPath32)\Microsoft\Portable\$(TargetFrameworkVersion)\Microsoft.Portable.CSharp.targets" />
  <!-- To modify your build process, add your task inside one of the targets below and uncomment it. 
       Other similar extension points exist, see Microsoft.Common.targets.
  <Target Name="BeforeBuild">
  </Target>
  <Target Name="AfterBuild">
  </Target>
  -->
</Project>

<|MERGE_RESOLUTION|>--- conflicted
+++ resolved
@@ -1,99 +1,84 @@
-﻿<?xml version="1.0" encoding="utf-8"?>
-<Project ToolsVersion="12.0" DefaultTargets="Build" xmlns="http://schemas.microsoft.com/developer/msbuild/2003">
-  <Import Project="$(MSBuildExtensionsPath)\$(MSBuildToolsVersion)\Microsoft.Common.props" Condition="Exists('$(MSBuildExtensionsPath)\$(MSBuildToolsVersion)\Microsoft.Common.props')" />
-  <PropertyGroup>
-    <MinimumVisualStudioVersion>12.0</MinimumVisualStudioVersion>
-    <Configuration Condition=" '$(Configuration)' == '' ">Debug</Configuration>
-    <Platform Condition=" '$(Platform)' == '' ">AnyCPU</Platform>
-    <ProjectGuid>{11BB8977-33FE-4789-BD5B-D977B0BF5ECF}</ProjectGuid>
-    <OutputType>Library</OutputType>
-    <AppDesignerFolder>Properties</AppDesignerFolder>
-    <RootNamespace>GW2NET.Common.Serializers</RootNamespace>
-    <AssemblyName>GW2NET.Newtonsoft</AssemblyName>
-    <DefaultLanguage>en-US</DefaultLanguage>
-    <FileAlignment>512</FileAlignment>
-    <ProjectTypeGuids>{786C830F-07A1-408B-BD7F-6EE04809D6DB};{FAE04EC0-301F-11D3-BF4B-00C04F79EFBC}</ProjectTypeGuids>
-<<<<<<< HEAD
-    <TargetFrameworkProfile>Profile151</TargetFrameworkProfile>
-    <TargetFrameworkVersion>v4.6</TargetFrameworkVersion>
-    <SccProjectName>SAK</SccProjectName>
-    <SccLocalPath>SAK</SccLocalPath>
-    <SccAuxPath>SAK</SccAuxPath>
-    <SccProvider>SAK</SccProvider>
-=======
-    <TargetFrameworkProfile>Profile111</TargetFrameworkProfile>
-    <TargetFrameworkVersion>v4.5</TargetFrameworkVersion>
-    <SolutionDir Condition="$(SolutionDir) == '' Or $(SolutionDir) == '*Undefined*'">..\</SolutionDir>
->>>>>>> df31f1e1
-  </PropertyGroup>
-  <PropertyGroup Condition=" '$(Configuration)|$(Platform)' == 'Debug|AnyCPU' ">
-    <DebugSymbols>true</DebugSymbols>
-    <DebugType>full</DebugType>
-    <Optimize>false</Optimize>
-    <OutputPath>bin\Debug\</OutputPath>
-    <DefineConstants>DEBUG;TRACE</DefineConstants>
-    <ErrorReport>prompt</ErrorReport>
-    <WarningLevel>4</WarningLevel>
-    <CodeAnalysisRuleSet>$(SolutionDir)GW2NET.ruleset</CodeAnalysisRuleSet>
-    <DocumentationFile>bin\Debug\GW2NET.Newtonsoft.XML</DocumentationFile>
-  </PropertyGroup>
-  <PropertyGroup Condition=" '$(Configuration)|$(Platform)' == 'Release|AnyCPU' ">
-    <DebugType>pdbonly</DebugType>
-    <Optimize>true</Optimize>
-    <OutputPath>bin\Release\</OutputPath>
-    <DefineConstants>TRACE</DefineConstants>
-    <ErrorReport>prompt</ErrorReport>
-    <WarningLevel>4</WarningLevel>
-    <CodeAnalysisRuleSet>$(SolutionDir)GW2NET.ruleset</CodeAnalysisRuleSet>
-    <DocumentationFile>bin\Release\GW2NET.Newtonsoft.xml</DocumentationFile>
-  </PropertyGroup>
-  <ItemGroup>
-    <Compile Include="JsonSerializer.cs" />
-    <Compile Include="JsonSerializerFactory.cs" />
-    <Compile Include="Properties\AssemblyInfo.cs" />
-    <Compile Include="$(SolutionDir)SharedAssemblyInfo.cs">
-      <Link>Properties\SharedAssemblyInfo.cs</Link>
-    </Compile>
-  </ItemGroup>
-  <ItemGroup>
-    <ProjectReference Include="..\GW2NET.Core\GW2NET.Core.csproj">
-      <Project>{05f3d999-0470-4123-8c80-af4ac2385e7c}</Project>
-      <Name>GW2NET.Core</Name>
-      <Private>True</Private>
-    </ProjectReference>
-  </ItemGroup>
-  <ItemGroup>
-    <None Include="GW2NET.Newtonsoft.nuspec" />
-<<<<<<< HEAD
-    <None Include="packages.config" />
-    <AdditionalFiles Include="$(SolutionDir)stylecop.json" />
-  </ItemGroup>
-  <ItemGroup>
-    <Analyzer Include="..\..\packages\StyleCop.Analyzers.1.0.0-beta013\analyzers\dotnet\cs\Newtonsoft.Json.dll" />
-    <Analyzer Include="..\..\packages\StyleCop.Analyzers.1.0.0-beta013\analyzers\dotnet\cs\StyleCop.Analyzers.dll" />
-  </ItemGroup>
-  <ItemGroup>
-    <Reference Include="Newtonsoft.Json, Version=6.0.0.0, Culture=neutral, PublicKeyToken=30ad4fe6b2a6aeed, processorArchitecture=MSIL">
-      <HintPath>..\..\packages\Newtonsoft.Json.6.0.6\lib\portable-net45+wp80+win8+wpa81+aspnetcore50\Newtonsoft.Json.dll</HintPath>
-=======
-    <None Include="packages.config">
-      <SubType>Designer</SubType>
-    </None>
-  </ItemGroup>
-  <ItemGroup>
-    <Reference Include="Newtonsoft.Json, Version=6.0.0.0, Culture=neutral, PublicKeyToken=30ad4fe6b2a6aeed, processorArchitecture=MSIL">
-      <HintPath>$(SolutionDir)packages\Newtonsoft.Json.6.0.6\lib\portable-net40+sl5+wp80+win8+wpa81\Newtonsoft.Json.dll</HintPath>
->>>>>>> df31f1e1
-      <Private>True</Private>
-    </Reference>
-  </ItemGroup>
-  <Import Project="$(MSBuildExtensionsPath32)\Microsoft\Portable\$(TargetFrameworkVersion)\Microsoft.Portable.CSharp.targets" />
-  <!-- To modify your build process, add your task inside one of the targets below and uncomment it. 
-       Other similar extension points exist, see Microsoft.Common.targets.
-  <Target Name="BeforeBuild">
-  </Target>
-  <Target Name="AfterBuild">
-  </Target>
-  -->
-</Project>
-
+﻿<?xml version="1.0" encoding="utf-8"?>
+<Project ToolsVersion="12.0" DefaultTargets="Build" xmlns="http://schemas.microsoft.com/developer/msbuild/2003">
+  <Import Project="$(MSBuildExtensionsPath)\$(MSBuildToolsVersion)\Microsoft.Common.props" Condition="Exists('$(MSBuildExtensionsPath)\$(MSBuildToolsVersion)\Microsoft.Common.props')" />
+  <PropertyGroup>
+    <MinimumVisualStudioVersion>12.0</MinimumVisualStudioVersion>
+    <Configuration Condition=" '$(Configuration)' == '' ">Debug</Configuration>
+    <Platform Condition=" '$(Platform)' == '' ">AnyCPU</Platform>
+    <ProjectGuid>{11BB8977-33FE-4789-BD5B-D977B0BF5ECF}</ProjectGuid>
+    <OutputType>Library</OutputType>
+    <AppDesignerFolder>Properties</AppDesignerFolder>
+    <RootNamespace>GW2NET.Common.Serializers</RootNamespace>
+    <AssemblyName>GW2NET.Newtonsoft</AssemblyName>
+    <DefaultLanguage>en-US</DefaultLanguage>
+    <FileAlignment>512</FileAlignment>
+    <ProjectTypeGuids>{786C830F-07A1-408B-BD7F-6EE04809D6DB};{FAE04EC0-301F-11D3-BF4B-00C04F79EFBC}</ProjectTypeGuids>
+    <TargetFrameworkProfile>Profile151</TargetFrameworkProfile>
+    <TargetFrameworkVersion>v4.6</TargetFrameworkVersion>
+  </PropertyGroup>
+  <PropertyGroup Condition=" '$(Configuration)|$(Platform)' == 'Debug|AnyCPU' ">
+    <DebugSymbols>true</DebugSymbols>
+    <DebugType>full</DebugType>
+    <Optimize>false</Optimize>
+    <OutputPath>bin\Debug\</OutputPath>
+    <DefineConstants>DEBUG;TRACE</DefineConstants>
+    <ErrorReport>prompt</ErrorReport>
+    <WarningLevel>4</WarningLevel>
+    <CodeAnalysisRuleSet>$(SolutionDir)GW2NET.ruleset</CodeAnalysisRuleSet>
+  </PropertyGroup>
+  <PropertyGroup Condition=" '$(Configuration)|$(Platform)' == 'Release|AnyCPU' ">
+    <DebugType>pdbonly</DebugType>
+    <Optimize>true</Optimize>
+    <OutputPath>bin\Release\</OutputPath>
+    <DefineConstants>TRACE</DefineConstants>
+    <ErrorReport>prompt</ErrorReport>
+    <WarningLevel>4</WarningLevel>
+    <CodeAnalysisRuleSet>$(SolutionDir)GW2NET.ruleset</CodeAnalysisRuleSet>
+    <DocumentationFile>bin\Release\GW2NET.Newtonsoft.xml</DocumentationFile>
+  </PropertyGroup>
+  <ItemGroup>
+    <Compile Include="JsonSerializer.cs" />
+    <Compile Include="JsonSerializerFactory.cs" />
+    <Compile Include="Properties\AssemblyInfo.cs" />
+    <Compile Include="$(SolutionDir)SharedAssemblyInfo.cs">
+      <Link>Properties\SharedAssemblyInfo.cs</Link>
+    </Compile>
+  </ItemGroup>
+  <ItemGroup>
+    <ProjectReference Include="..\GW2NET.Core\GW2NET.Core.csproj">
+      <Project>{05f3d999-0470-4123-8c80-af4ac2385e7c}</Project>
+      <Name>GW2NET.Core</Name>
+      <Private>True</Private>
+    </ProjectReference>
+  </ItemGroup>
+  <ItemGroup>
+    <None Include="GW2NET.Newtonsoft.nuspec" />
+    <None Include="packages.config" />
+    <AdditionalFiles Include="$(SolutionDir)stylecop.json" />
+  </ItemGroup>
+  <ItemGroup>
+    <Analyzer Include="..\..\packages\StyleCop.Analyzers.1.0.0-beta013\analyzers\dotnet\cs\Newtonsoft.Json.dll" />
+    <Analyzer Include="..\..\packages\StyleCop.Analyzers.1.0.0-beta013\analyzers\dotnet\cs\StyleCop.Analyzers.dll" />
+  </ItemGroup>
+  <ItemGroup>
+    <Reference Include="Newtonsoft.Json, Version=6.0.0.0, Culture=neutral, PublicKeyToken=30ad4fe6b2a6aeed, processorArchitecture=MSIL">
+      <HintPath>..\..\packages\Newtonsoft.Json.6.0.6\lib\portable-net45+wp80+win8+wpa81+aspnetcore50\Newtonsoft.Json.dll</HintPath>
+      <Private>True</Private>
+    </Reference>
+  </ItemGroup>
+  <ItemGroup>
+    <Reference Include="Newtonsoft.Json, Version=6.0.0.0, Culture=neutral, PublicKeyToken=30ad4fe6b2a6aeed, processorArchitecture=MSIL">
+      <HintPath>$(SolutionDir)packages\Newtonsoft.Json.6.0.6\lib\portable-net40+sl5+wp80+win8+wpa81\Newtonsoft.Json.dll</HintPath>
+      <Private>True</Private>
+    </Reference>
+  </ItemGroup>
+  <Import Project="$(MSBuildExtensionsPath32)\Microsoft\Portable\$(TargetFrameworkVersion)\Microsoft.Portable.CSharp.targets" />
+  <!-- To modify your build process, add your task inside one of the targets below and uncomment it. 
+       Other similar extension points exist, see Microsoft.Common.targets.
+  <Target Name="BeforeBuild">
+  </Target>
+  <Target Name="AfterBuild">
+  </Target>
+  -->
+</Project>
+