﻿// --------------------------------------------------------------------------------------------------------------------
// <copyright file="ColorRepository.cs" company="GW2.NET Coding Team">
//   This product is licensed under the GNU General Public License version 2 (GPLv2). See the License in the project root folder or the following page: http://www.gnu.org/licenses/gpl-2.0.html
// </copyright>
// <summary>
//   Represents a repository that retrieves data from the /v1/colors.json interface.
// </summary>
// --------------------------------------------------------------------------------------------------------------------

namespace GW2NET.V1.Colors
{
    using System;
    using System.Collections.Generic;
    using System.Globalization;
    using System.Threading;
    using System.Threading.Tasks;

    using GW2NET.Colors;
    using GW2NET.Common;
    using GW2NET.V1.Colors.Json;

    /// <summary>Represents a repository that retrieves data from the /v1/colors.json interface.</summary>
    public class ColorRepository : IColorRepository
    {
        private readonly IConverter<ColorCollectionDTO, ICollection<ColorPalette>> colorPaletteCollectionConverter;

        private readonly IServiceClient serviceClient;

        /// <summary>Initializes a new instance of the <see cref="ColorRepository"/> class.</summary>
        /// <param name="serviceClient"></param>
        /// <param name="colorPaletteCollectionConverter"></param>
        /// <exception cref="ArgumentNullException">This constructor does not accept null as a valid argument.</exception>
        public ColorRepository(IServiceClient serviceClient, IConverter<ColorCollectionDTO, ICollection<ColorPalette>> colorPaletteCollectionConverter)
        {
            if (serviceClient == null)
            {
                throw new ArgumentNullException("serviceClient");
            }

            if (colorPaletteCollectionConverter == null)
            {
                throw new ArgumentNullException("colorPaletteCollectionConverter");
            }

            this.serviceClient = serviceClient;
            this.colorPaletteCollectionConverter = colorPaletteCollectionConverter;
        }

        /// <inheritdoc />
        CultureInfo ILocalizable.Culture { get; set; }

        /// <inheritdoc />
        ICollection<int> IDiscoverable<int>.Discover()
        {
            throw new NotSupportedException();
        }

        /// <inheritdoc />
        Task<ICollection<int>> IDiscoverable<int>.DiscoverAsync()
        {
            throw new NotSupportedException();
        }

        /// <inheritdoc />
        Task<ICollection<int>> IDiscoverable<int>.DiscoverAsync(CancellationToken cancellationToken)
        {
            throw new NotSupportedException();
        }

        /// <inheritdoc />
        ColorPalette IRepository<int, ColorPalette>.Find(int identifier)
        {
            throw new NotSupportedException();
        }

        /// <inheritdoc />
        IDictionaryRange<int, ColorPalette> IRepository<int, ColorPalette>.FindAll()
        {
            IColorRepository self = this;
            var request = new ColorRequest
            {
                Culture = self.Culture
            };
            var response = this.serviceClient.Send<ColorCollectionDTO>(request);
            if (response.Content == null || response.Content.Colors == null)
            {
                return new DictionaryRange<int, ColorPalette>(0);
            }

            var values = this.colorPaletteCollectionConverter.Convert(response.Content, null);
            var colorPalettes = new DictionaryRange<int, ColorPalette>(values.Count)
            {
                SubtotalCount = values.Count,
                TotalCount = values.Count
            };

            foreach (var colorPalette in values)
            {
                colorPalette.Culture = request.Culture;
                colorPalettes.Add(colorPalette.ColorId, colorPalette);
            }

            return colorPalettes;
        }

        /// <inheritdoc />
        IDictionaryRange<int, ColorPalette> IRepository<int, ColorPalette>.FindAll(ICollection<int> identifiers)
        {
            throw new NotSupportedException();
        }

        /// <inheritdoc />
        Task<IDictionaryRange<int, ColorPalette>> IRepository<int, ColorPalette>.FindAllAsync()
        {
            return ((IColorRepository)this).FindAllAsync(CancellationToken.None);
        }

        async

        /// <inheritdoc />
        Task<IDictionaryRange<int, ColorPalette>> IRepository<int, ColorPalette>.FindAllAsync(CancellationToken cancellationToken)
        {
            IColorRepository self = this;
            var request = new ColorRequest
            {
                Culture = self.Culture
            };
<<<<<<< HEAD
            return this.serviceClient.SendAsync<ColorCollectionDTO>(request, cancellationToken).ContinueWith<IDictionaryRange<int, ColorPalette>>(
                task =>
                {
                    var response = task.Result;
                    if (response.Content == null || response.Content.Colors == null)
                    {
                        return new DictionaryRange<int, ColorPalette>(0);
                    }

                    var values = this.colorPaletteCollectionConverter.Convert(response.Content, null);
                    var colorPalettes = new DictionaryRange<int, ColorPalette>(values.Count)
                    {
                        SubtotalCount = values.Count,
                        TotalCount = values.Count
                    };

                    foreach (var colorPalette in values)
                    {
                        colorPalette.Culture = request.Culture;
                        colorPalettes.Add(colorPalette.ColorId, colorPalette);
                    }

                    return colorPalettes;
                },
            cancellationToken);
=======
            var response = await this.serviceClient.SendAsync<ColorCollectionDataContract>(request, cancellationToken).ConfigureAwait(false);
            if (response.Content == null || response.Content.Colors == null)
            {
                return new DictionaryRange<int, ColorPalette>(0);
            }

            var values = this.converterForColorPaletteCollection.Convert(response.Content);
            var colorPalettes = new DictionaryRange<int, ColorPalette>(values.Count)
            {
                SubtotalCount = values.Count,
                TotalCount = values.Count
            };

            foreach (var colorPalette in values)
            {
                colorPalette.Culture = request.Culture;
                colorPalettes.Add(colorPalette.ColorId, colorPalette);
            }

            return colorPalettes;
>>>>>>> 3762cee5
        }

        /// <inheritdoc />
        Task<IDictionaryRange<int, ColorPalette>> IRepository<int, ColorPalette>.FindAllAsync(ICollection<int> identifiers)
        {
            throw new NotSupportedException();
        }

        /// <inheritdoc />
        Task<IDictionaryRange<int, ColorPalette>> IRepository<int, ColorPalette>.FindAllAsync(ICollection<int> identifiers, CancellationToken cancellationToken)
        {
            throw new NotSupportedException();
        }

        /// <inheritdoc />
        Task<ColorPalette> IRepository<int, ColorPalette>.FindAsync(int identifier)
        {
            throw new NotSupportedException();
        }

        /// <inheritdoc />
        Task<ColorPalette> IRepository<int, ColorPalette>.FindAsync(int identifier, CancellationToken cancellationToken)
        {
            throw new NotSupportedException();
        }

        /// <inheritdoc />
        ICollectionPage<ColorPalette> IPaginator<ColorPalette>.FindPage(int pageIndex)
        {
            throw new NotSupportedException();
        }

        /// <inheritdoc />
        ICollectionPage<ColorPalette> IPaginator<ColorPalette>.FindPage(int pageIndex, int pageSize)
        {
            throw new NotSupportedException();
        }

        /// <inheritdoc />
        Task<ICollectionPage<ColorPalette>> IPaginator<ColorPalette>.FindPageAsync(int pageIndex)
        {
            throw new NotSupportedException();
        }

        /// <inheritdoc />
        Task<ICollectionPage<ColorPalette>> IPaginator<ColorPalette>.FindPageAsync(int pageIndex, CancellationToken cancellationToken)
        {
            throw new NotSupportedException();
        }

        /// <inheritdoc />
        Task<ICollectionPage<ColorPalette>> IPaginator<ColorPalette>.FindPageAsync(int pageIndex, int pageSize)
        {
            throw new NotSupportedException();
        }

        /// <inheritdoc />
        Task<ICollectionPage<ColorPalette>> IPaginator<ColorPalette>.FindPageAsync(int pageIndex, int pageSize, CancellationToken cancellationToken)
        {
            throw new NotSupportedException();
        }
    }
}<|MERGE_RESOLUTION|>--- conflicted
+++ resolved
@@ -1,238 +1,208 @@
-﻿// --------------------------------------------------------------------------------------------------------------------
-// <copyright file="ColorRepository.cs" company="GW2.NET Coding Team">
-//   This product is licensed under the GNU General Public License version 2 (GPLv2). See the License in the project root folder or the following page: http://www.gnu.org/licenses/gpl-2.0.html
-// </copyright>
-// <summary>
-//   Represents a repository that retrieves data from the /v1/colors.json interface.
-// </summary>
-// --------------------------------------------------------------------------------------------------------------------
-
-namespace GW2NET.V1.Colors
-{
-    using System;
-    using System.Collections.Generic;
-    using System.Globalization;
-    using System.Threading;
-    using System.Threading.Tasks;
-
-    using GW2NET.Colors;
-    using GW2NET.Common;
-    using GW2NET.V1.Colors.Json;
-
-    /// <summary>Represents a repository that retrieves data from the /v1/colors.json interface.</summary>
-    public class ColorRepository : IColorRepository
-    {
-        private readonly IConverter<ColorCollectionDTO, ICollection<ColorPalette>> colorPaletteCollectionConverter;
-
-        private readonly IServiceClient serviceClient;
-
-        /// <summary>Initializes a new instance of the <see cref="ColorRepository"/> class.</summary>
-        /// <param name="serviceClient"></param>
-        /// <param name="colorPaletteCollectionConverter"></param>
-        /// <exception cref="ArgumentNullException">This constructor does not accept null as a valid argument.</exception>
-        public ColorRepository(IServiceClient serviceClient, IConverter<ColorCollectionDTO, ICollection<ColorPalette>> colorPaletteCollectionConverter)
-        {
-            if (serviceClient == null)
-            {
-                throw new ArgumentNullException("serviceClient");
-            }
-
-            if (colorPaletteCollectionConverter == null)
-            {
-                throw new ArgumentNullException("colorPaletteCollectionConverter");
-            }
-
-            this.serviceClient = serviceClient;
-            this.colorPaletteCollectionConverter = colorPaletteCollectionConverter;
-        }
-
-        /// <inheritdoc />
-        CultureInfo ILocalizable.Culture { get; set; }
-
-        /// <inheritdoc />
-        ICollection<int> IDiscoverable<int>.Discover()
-        {
-            throw new NotSupportedException();
-        }
-
-        /// <inheritdoc />
-        Task<ICollection<int>> IDiscoverable<int>.DiscoverAsync()
-        {
-            throw new NotSupportedException();
-        }
-
-        /// <inheritdoc />
-        Task<ICollection<int>> IDiscoverable<int>.DiscoverAsync(CancellationToken cancellationToken)
-        {
-            throw new NotSupportedException();
-        }
-
-        /// <inheritdoc />
-        ColorPalette IRepository<int, ColorPalette>.Find(int identifier)
-        {
-            throw new NotSupportedException();
-        }
-
-        /// <inheritdoc />
-        IDictionaryRange<int, ColorPalette> IRepository<int, ColorPalette>.FindAll()
-        {
-            IColorRepository self = this;
-            var request = new ColorRequest
-            {
-                Culture = self.Culture
-            };
-            var response = this.serviceClient.Send<ColorCollectionDTO>(request);
-            if (response.Content == null || response.Content.Colors == null)
-            {
-                return new DictionaryRange<int, ColorPalette>(0);
-            }
-
-            var values = this.colorPaletteCollectionConverter.Convert(response.Content, null);
-            var colorPalettes = new DictionaryRange<int, ColorPalette>(values.Count)
-            {
-                SubtotalCount = values.Count,
-                TotalCount = values.Count
-            };
-
-            foreach (var colorPalette in values)
-            {
-                colorPalette.Culture = request.Culture;
-                colorPalettes.Add(colorPalette.ColorId, colorPalette);
-            }
-
-            return colorPalettes;
-        }
-
-        /// <inheritdoc />
-        IDictionaryRange<int, ColorPalette> IRepository<int, ColorPalette>.FindAll(ICollection<int> identifiers)
-        {
-            throw new NotSupportedException();
-        }
-
-        /// <inheritdoc />
-        Task<IDictionaryRange<int, ColorPalette>> IRepository<int, ColorPalette>.FindAllAsync()
-        {
-            return ((IColorRepository)this).FindAllAsync(CancellationToken.None);
-        }
-
-        async
-
-        /// <inheritdoc />
-        Task<IDictionaryRange<int, ColorPalette>> IRepository<int, ColorPalette>.FindAllAsync(CancellationToken cancellationToken)
-        {
-            IColorRepository self = this;
-            var request = new ColorRequest
-            {
-                Culture = self.Culture
-            };
-<<<<<<< HEAD
-            return this.serviceClient.SendAsync<ColorCollectionDTO>(request, cancellationToken).ContinueWith<IDictionaryRange<int, ColorPalette>>(
-                task =>
-                {
-                    var response = task.Result;
-                    if (response.Content == null || response.Content.Colors == null)
-                    {
-                        return new DictionaryRange<int, ColorPalette>(0);
-                    }
-
-                    var values = this.colorPaletteCollectionConverter.Convert(response.Content, null);
-                    var colorPalettes = new DictionaryRange<int, ColorPalette>(values.Count)
-                    {
-                        SubtotalCount = values.Count,
-                        TotalCount = values.Count
-                    };
-
-                    foreach (var colorPalette in values)
-                    {
-                        colorPalette.Culture = request.Culture;
-                        colorPalettes.Add(colorPalette.ColorId, colorPalette);
-                    }
-
-                    return colorPalettes;
-                },
-            cancellationToken);
-=======
-            var response = await this.serviceClient.SendAsync<ColorCollectionDataContract>(request, cancellationToken).ConfigureAwait(false);
-            if (response.Content == null || response.Content.Colors == null)
-            {
-                return new DictionaryRange<int, ColorPalette>(0);
-            }
-
-            var values = this.converterForColorPaletteCollection.Convert(response.Content);
-            var colorPalettes = new DictionaryRange<int, ColorPalette>(values.Count)
-            {
-                SubtotalCount = values.Count,
-                TotalCount = values.Count
-            };
-
-            foreach (var colorPalette in values)
-            {
-                colorPalette.Culture = request.Culture;
-                colorPalettes.Add(colorPalette.ColorId, colorPalette);
-            }
-
-            return colorPalettes;
->>>>>>> 3762cee5
-        }
-
-        /// <inheritdoc />
-        Task<IDictionaryRange<int, ColorPalette>> IRepository<int, ColorPalette>.FindAllAsync(ICollection<int> identifiers)
-        {
-            throw new NotSupportedException();
-        }
-
-        /// <inheritdoc />
-        Task<IDictionaryRange<int, ColorPalette>> IRepository<int, ColorPalette>.FindAllAsync(ICollection<int> identifiers, CancellationToken cancellationToken)
-        {
-            throw new NotSupportedException();
-        }
-
-        /// <inheritdoc />
-        Task<ColorPalette> IRepository<int, ColorPalette>.FindAsync(int identifier)
-        {
-            throw new NotSupportedException();
-        }
-
-        /// <inheritdoc />
-        Task<ColorPalette> IRepository<int, ColorPalette>.FindAsync(int identifier, CancellationToken cancellationToken)
-        {
-            throw new NotSupportedException();
-        }
-
-        /// <inheritdoc />
-        ICollectionPage<ColorPalette> IPaginator<ColorPalette>.FindPage(int pageIndex)
-        {
-            throw new NotSupportedException();
-        }
-
-        /// <inheritdoc />
-        ICollectionPage<ColorPalette> IPaginator<ColorPalette>.FindPage(int pageIndex, int pageSize)
-        {
-            throw new NotSupportedException();
-        }
-
-        /// <inheritdoc />
-        Task<ICollectionPage<ColorPalette>> IPaginator<ColorPalette>.FindPageAsync(int pageIndex)
-        {
-            throw new NotSupportedException();
-        }
-
-        /// <inheritdoc />
-        Task<ICollectionPage<ColorPalette>> IPaginator<ColorPalette>.FindPageAsync(int pageIndex, CancellationToken cancellationToken)
-        {
-            throw new NotSupportedException();
-        }
-
-        /// <inheritdoc />
-        Task<ICollectionPage<ColorPalette>> IPaginator<ColorPalette>.FindPageAsync(int pageIndex, int pageSize)
-        {
-            throw new NotSupportedException();
-        }
-
-        /// <inheritdoc />
-        Task<ICollectionPage<ColorPalette>> IPaginator<ColorPalette>.FindPageAsync(int pageIndex, int pageSize, CancellationToken cancellationToken)
-        {
-            throw new NotSupportedException();
-        }
-    }
+﻿// --------------------------------------------------------------------------------------------------------------------
+// <copyright file="ColorRepository.cs" company="GW2.NET Coding Team">
+//   This product is licensed under the GNU General Public License version 2 (GPLv2). See the License in the project root folder or the following page: http://www.gnu.org/licenses/gpl-2.0.html
+// </copyright>
+// <summary>
+//   Represents a repository that retrieves data from the /v1/colors.json interface.
+// </summary>
+// --------------------------------------------------------------------------------------------------------------------
+
+namespace GW2NET.V1.Colors
+{
+    using System;
+    using System.Collections.Generic;
+    using System.Globalization;
+    using System.Threading;
+    using System.Threading.Tasks;
+
+    using GW2NET.Colors;
+    using GW2NET.Common;
+    using GW2NET.V1.Colors.Json;
+
+    /// <summary>Represents a repository that retrieves data from the /v1/colors.json interface.</summary>
+    public class ColorRepository : IColorRepository
+    {
+        private readonly IConverter<ColorCollectionDTO, ICollection<ColorPalette>> colorPaletteCollectionConverter;
+
+        private readonly IServiceClient serviceClient;
+
+        /// <summary>Initializes a new instance of the <see cref="ColorRepository"/> class.</summary>
+        /// <param name="serviceClient"></param>
+        /// <param name="colorPaletteCollectionConverter"></param>
+        /// <exception cref="ArgumentNullException">This constructor does not accept null as a valid argument.</exception>
+        public ColorRepository(IServiceClient serviceClient, IConverter<ColorCollectionDTO, ICollection<ColorPalette>> colorPaletteCollectionConverter)
+        {
+            if (serviceClient == null)
+            {
+                throw new ArgumentNullException("serviceClient");
+            }
+
+            if (colorPaletteCollectionConverter == null)
+            {
+                throw new ArgumentNullException("colorPaletteCollectionConverter");
+            }
+
+            this.serviceClient = serviceClient;
+            this.colorPaletteCollectionConverter = colorPaletteCollectionConverter;
+        }
+
+        /// <inheritdoc />
+        CultureInfo ILocalizable.Culture { get; set; }
+
+        /// <inheritdoc />
+        ICollection<int> IDiscoverable<int>.Discover()
+        {
+            throw new NotSupportedException();
+        }
+
+        /// <inheritdoc />
+        Task<ICollection<int>> IDiscoverable<int>.DiscoverAsync()
+        {
+            throw new NotSupportedException();
+        }
+
+        /// <inheritdoc />
+        Task<ICollection<int>> IDiscoverable<int>.DiscoverAsync(CancellationToken cancellationToken)
+        {
+            throw new NotSupportedException();
+        }
+
+        /// <inheritdoc />
+        ColorPalette IRepository<int, ColorPalette>.Find(int identifier)
+        {
+            throw new NotSupportedException();
+        }
+
+        /// <inheritdoc />
+        IDictionaryRange<int, ColorPalette> IRepository<int, ColorPalette>.FindAll()
+        {
+            IColorRepository self = this;
+            var request = new ColorRequest
+            {
+                Culture = self.Culture
+            };
+            var response = this.serviceClient.Send<ColorCollectionDTO>(request);
+            if (response.Content == null || response.Content.Colors == null)
+            {
+                return new DictionaryRange<int, ColorPalette>(0);
+            }
+
+            var values = this.colorPaletteCollectionConverter.Convert(response.Content, null);
+            var colorPalettes = new DictionaryRange<int, ColorPalette>(values.Count)
+            {
+                SubtotalCount = values.Count,
+                TotalCount = values.Count
+            };
+
+            foreach (var colorPalette in values)
+            {
+                colorPalette.Culture = request.Culture;
+                colorPalettes.Add(colorPalette.ColorId, colorPalette);
+            }
+
+            return colorPalettes;
+        }
+
+        /// <inheritdoc />
+        IDictionaryRange<int, ColorPalette> IRepository<int, ColorPalette>.FindAll(ICollection<int> identifiers)
+        {
+            throw new NotSupportedException();
+        }
+
+        /// <inheritdoc />
+        Task<IDictionaryRange<int, ColorPalette>> IRepository<int, ColorPalette>.FindAllAsync()
+        {
+            return ((IColorRepository)this).FindAllAsync(CancellationToken.None);
+        }
+
+        /// <inheritdoc />
+        async Task<IDictionaryRange<int, ColorPalette>> IRepository<int, ColorPalette>.FindAllAsync(CancellationToken cancellationToken)
+        {
+            IColorRepository self = this;
+            var request = new ColorRequest
+            {
+                Culture = self.Culture
+            };
+            var response = await this.serviceClient.SendAsync<ColorCollectionDTO>(request, cancellationToken).ConfigureAwait(false);
+            if (response.Content == null || response.Content.Colors == null)
+            {
+                return new DictionaryRange<int, ColorPalette>(0);
+            }
+
+            var values = this.colorPaletteCollectionConverter.Convert(response.Content, null);
+            var colorPalettes = new DictionaryRange<int, ColorPalette>(values.Count)
+            {
+                SubtotalCount = values.Count,
+                TotalCount = values.Count
+            };
+
+            foreach (var colorPalette in values)
+            {
+                colorPalette.Culture = request.Culture;
+                colorPalettes.Add(colorPalette.ColorId, colorPalette);
+            }
+
+            return colorPalettes;
+        }
+
+        /// <inheritdoc />
+        Task<IDictionaryRange<int, ColorPalette>> IRepository<int, ColorPalette>.FindAllAsync(ICollection<int> identifiers)
+        {
+            throw new NotSupportedException();
+        }
+
+        /// <inheritdoc />
+        Task<IDictionaryRange<int, ColorPalette>> IRepository<int, ColorPalette>.FindAllAsync(ICollection<int> identifiers, CancellationToken cancellationToken)
+        {
+            throw new NotSupportedException();
+        }
+
+        /// <inheritdoc />
+        Task<ColorPalette> IRepository<int, ColorPalette>.FindAsync(int identifier)
+        {
+            throw new NotSupportedException();
+        }
+
+        /// <inheritdoc />
+        Task<ColorPalette> IRepository<int, ColorPalette>.FindAsync(int identifier, CancellationToken cancellationToken)
+        {
+            throw new NotSupportedException();
+        }
+
+        /// <inheritdoc />
+        ICollectionPage<ColorPalette> IPaginator<ColorPalette>.FindPage(int pageIndex)
+        {
+            throw new NotSupportedException();
+        }
+
+        /// <inheritdoc />
+        ICollectionPage<ColorPalette> IPaginator<ColorPalette>.FindPage(int pageIndex, int pageSize)
+        {
+            throw new NotSupportedException();
+        }
+
+        /// <inheritdoc />
+        Task<ICollectionPage<ColorPalette>> IPaginator<ColorPalette>.FindPageAsync(int pageIndex)
+        {
+            throw new NotSupportedException();
+        }
+
+        /// <inheritdoc />
+        Task<ICollectionPage<ColorPalette>> IPaginator<ColorPalette>.FindPageAsync(int pageIndex, CancellationToken cancellationToken)
+        {
+            throw new NotSupportedException();
+        }
+
+        /// <inheritdoc />
+        Task<ICollectionPage<ColorPalette>> IPaginator<ColorPalette>.FindPageAsync(int pageIndex, int pageSize)
+        {
+            throw new NotSupportedException();
+        }
+
+        /// <inheritdoc />
+        Task<ICollectionPage<ColorPalette>> IPaginator<ColorPalette>.FindPageAsync(int pageIndex, int pageSize, CancellationToken cancellationToken)
+        {
+            throw new NotSupportedException();
+        }
+    }
 }