﻿// --------------------------------------------------------------------------------------------------------------------
// <copyright file="ContinentRepository.cs" company="GW2.NET Coding Team">
//   This product is licensed under the GNU General Public License version 2 (GPLv2). See the License in the project root folder or the following page: http://www.gnu.org/licenses/gpl-2.0.html
// </copyright>
// <summary>
//   Represents a repository that retrieves data from the /v1/continents.json interface.
// </summary>
// --------------------------------------------------------------------------------------------------------------------

namespace GW2NET.V1.Continents
{
    using System;
    using System.Collections.Generic;
    using System.Globalization;
    using System.Threading;
    using System.Threading.Tasks;

    using GW2NET.Common;
    using GW2NET.Maps;
    using GW2NET.V1.Continents.Json;

    /// <summary>Represents a repository that retrieves data from the /v1/continents.json interface.</summary>
    public class ContinentRepository : IContinentRepository
    {
        private readonly IConverter<ContinentCollectionDTO, ICollection<Continent>> continentCollectionConverter;

        private readonly IServiceClient serviceClient;

        /// <summary>Initializes a new instance of the <see cref="ContinentRepository"/> class.</summary>
        /// <param name="serviceClient"></param>
        /// <param name="continentCollectionConverter"></param>
        /// <exception cref="ArgumentNullException"></exception>
        public ContinentRepository(IServiceClient serviceClient, IConverter<ContinentCollectionDTO, ICollection<Continent>> continentCollectionConverter)
        {
            if (serviceClient == null)
            {
                throw new ArgumentNullException("serviceClient");
            }

            if (continentCollectionConverter == null)
            {
                throw new ArgumentNullException("continentCollectionConverter");
            }

            this.serviceClient = serviceClient;
            this.continentCollectionConverter = continentCollectionConverter;
        }

        /// <inheritdoc />
        CultureInfo ILocalizable.Culture { get; set; }

        /// <inheritdoc />
        ICollection<int> IDiscoverable<int>.Discover()
        {
            throw new NotSupportedException();
        }

        /// <inheritdoc />
        Task<ICollection<int>> IDiscoverable<int>.DiscoverAsync()
        {
            throw new NotSupportedException();
        }

        /// <inheritdoc />
        Task<ICollection<int>> IDiscoverable<int>.DiscoverAsync(CancellationToken cancellationToken)
        {
            throw new NotSupportedException();
        }

        /// <inheritdoc />
        Continent IRepository<int, Continent>.Find(int identifier)
        {
            throw new NotSupportedException();
        }

        /// <inheritdoc />
        IDictionaryRange<int, Continent> IRepository<int, Continent>.FindAll()
        {
            IContinentRepository self = this;
            var request = new ContinentRequest
            {
                Culture = self.Culture
            };
            var response = this.serviceClient.Send<ContinentCollectionDTO>(request);
            if (response.Content == null || response.Content.Continents == null)
            {
                return new DictionaryRange<int, Continent>(0);
            }

            var values = this.continentCollectionConverter.Convert(response.Content, null);
            var continents = new DictionaryRange<int, Continent>(values.Count)
            {
                SubtotalCount = values.Count,
                TotalCount = values.Count
            };

            foreach (var continent in values)
            {
                continent.Culture = request.Culture;
                continents.Add(continent.ContinentId, continent);
            }

            return continents;
        }

        /// <inheritdoc />
        IDictionaryRange<int, Continent> IRepository<int, Continent>.FindAll(ICollection<int> identifiers)
        {
            throw new NotSupportedException();
        }

        /// <inheritdoc />
        Task<IDictionaryRange<int, Continent>> IRepository<int, Continent>.FindAllAsync()
        {
            return ((IContinentRepository)this).FindAllAsync(CancellationToken.None);
        }

        /// <inheritdoc />
        async Task<IDictionaryRange<int, Continent>> IRepository<int, Continent>.FindAllAsync(CancellationToken cancellationToken)
        {
            IContinentRepository self = this;
            var request = new ContinentRequest
            {
                Culture = self.Culture
            };
<<<<<<< HEAD
            return this.serviceClient.SendAsync<ContinentCollectionDTO>(request, cancellationToken).ContinueWith<IDictionaryRange<int, Continent>>(
                task =>
                {
                    var response = task.Result;
                    if (response.Content == null || response.Content.Continents == null)
                    {
                        return new DictionaryRange<int, Continent>(0);
                    }

                    var values = this.continentCollectionConverter.Convert(response.Content, null);
                    var continents = new DictionaryRange<int, Continent>(values.Count)
                    {
                        SubtotalCount = values.Count,
                        TotalCount = values.Count
                    };

                    foreach (var continent in values)
                    {
                        continent.Culture = request.Culture;
                        continents.Add(continent.ContinentId, continent);
                    }

                    return continents;
                },
            cancellationToken);
=======
            var response = await this.serviceClient.SendAsync<ContinentCollectionDataContract>(request, cancellationToken).ConfigureAwait(false);
            if (response.Content == null || response.Content.Continents == null)
            {
                return new DictionaryRange<int, Continent>(0);
            }

            var values = this.converterForContinentCollection.Convert(response.Content);
            var continents = new DictionaryRange<int, Continent>(values.Count)
            {
                SubtotalCount = values.Count,
                TotalCount = values.Count
            };

            foreach (var continent in values)
            {
                continent.Culture = request.Culture;
                continents.Add(continent.ContinentId, continent);
            }

            return continents;
>>>>>>> 3762cee5
        }

        /// <inheritdoc />
        Task<IDictionaryRange<int, Continent>> IRepository<int, Continent>.FindAllAsync(ICollection<int> identifiers)
        {
            throw new NotSupportedException();
        }

        /// <inheritdoc />
        Task<IDictionaryRange<int, Continent>> IRepository<int, Continent>.FindAllAsync(ICollection<int> identifiers, CancellationToken cancellationToken)
        {
            throw new NotSupportedException();
        }

        /// <inheritdoc />
        Task<Continent> IRepository<int, Continent>.FindAsync(int identifier)
        {
            throw new NotSupportedException();
        }

        /// <inheritdoc />
        Task<Continent> IRepository<int, Continent>.FindAsync(int identifier, CancellationToken cancellationToken)
        {
            throw new NotSupportedException();
        }

        /// <inheritdoc />
        ICollectionPage<Continent> IPaginator<Continent>.FindPage(int pageIndex)
        {
            throw new NotSupportedException();
        }

        /// <inheritdoc />
        ICollectionPage<Continent> IPaginator<Continent>.FindPage(int pageIndex, int pageSize)
        {
            throw new NotSupportedException();
        }

        /// <inheritdoc />
        Task<ICollectionPage<Continent>> IPaginator<Continent>.FindPageAsync(int pageIndex)
        {
            throw new NotSupportedException();
        }

        /// <inheritdoc />
        Task<ICollectionPage<Continent>> IPaginator<Continent>.FindPageAsync(int pageIndex, CancellationToken cancellationToken)
        {
            throw new NotSupportedException();
        }

        /// <inheritdoc />
        Task<ICollectionPage<Continent>> IPaginator<Continent>.FindPageAsync(int pageIndex, int pageSize)
        {
            throw new NotSupportedException();
        }

        /// <inheritdoc />
        Task<ICollectionPage<Continent>> IPaginator<Continent>.FindPageAsync(int pageIndex, int pageSize, CancellationToken cancellationToken)
        {
            throw new NotSupportedException();
        }
    }
}<|MERGE_RESOLUTION|>--- conflicted
+++ resolved
@@ -1,236 +1,208 @@
-﻿// --------------------------------------------------------------------------------------------------------------------
-// <copyright file="ContinentRepository.cs" company="GW2.NET Coding Team">
-//   This product is licensed under the GNU General Public License version 2 (GPLv2). See the License in the project root folder or the following page: http://www.gnu.org/licenses/gpl-2.0.html
-// </copyright>
-// <summary>
-//   Represents a repository that retrieves data from the /v1/continents.json interface.
-// </summary>
-// --------------------------------------------------------------------------------------------------------------------
-
-namespace GW2NET.V1.Continents
-{
-    using System;
-    using System.Collections.Generic;
-    using System.Globalization;
-    using System.Threading;
-    using System.Threading.Tasks;
-
-    using GW2NET.Common;
-    using GW2NET.Maps;
-    using GW2NET.V1.Continents.Json;
-
-    /// <summary>Represents a repository that retrieves data from the /v1/continents.json interface.</summary>
-    public class ContinentRepository : IContinentRepository
-    {
-        private readonly IConverter<ContinentCollectionDTO, ICollection<Continent>> continentCollectionConverter;
-
-        private readonly IServiceClient serviceClient;
-
-        /// <summary>Initializes a new instance of the <see cref="ContinentRepository"/> class.</summary>
-        /// <param name="serviceClient"></param>
-        /// <param name="continentCollectionConverter"></param>
-        /// <exception cref="ArgumentNullException"></exception>
-        public ContinentRepository(IServiceClient serviceClient, IConverter<ContinentCollectionDTO, ICollection<Continent>> continentCollectionConverter)
-        {
-            if (serviceClient == null)
-            {
-                throw new ArgumentNullException("serviceClient");
-            }
-
-            if (continentCollectionConverter == null)
-            {
-                throw new ArgumentNullException("continentCollectionConverter");
-            }
-
-            this.serviceClient = serviceClient;
-            this.continentCollectionConverter = continentCollectionConverter;
-        }
-
-        /// <inheritdoc />
-        CultureInfo ILocalizable.Culture { get; set; }
-
-        /// <inheritdoc />
-        ICollection<int> IDiscoverable<int>.Discover()
-        {
-            throw new NotSupportedException();
-        }
-
-        /// <inheritdoc />
-        Task<ICollection<int>> IDiscoverable<int>.DiscoverAsync()
-        {
-            throw new NotSupportedException();
-        }
-
-        /// <inheritdoc />
-        Task<ICollection<int>> IDiscoverable<int>.DiscoverAsync(CancellationToken cancellationToken)
-        {
-            throw new NotSupportedException();
-        }
-
-        /// <inheritdoc />
-        Continent IRepository<int, Continent>.Find(int identifier)
-        {
-            throw new NotSupportedException();
-        }
-
-        /// <inheritdoc />
-        IDictionaryRange<int, Continent> IRepository<int, Continent>.FindAll()
-        {
-            IContinentRepository self = this;
-            var request = new ContinentRequest
-            {
-                Culture = self.Culture
-            };
-            var response = this.serviceClient.Send<ContinentCollectionDTO>(request);
-            if (response.Content == null || response.Content.Continents == null)
-            {
-                return new DictionaryRange<int, Continent>(0);
-            }
-
-            var values = this.continentCollectionConverter.Convert(response.Content, null);
-            var continents = new DictionaryRange<int, Continent>(values.Count)
-            {
-                SubtotalCount = values.Count,
-                TotalCount = values.Count
-            };
-
-            foreach (var continent in values)
-            {
-                continent.Culture = request.Culture;
-                continents.Add(continent.ContinentId, continent);
-            }
-
-            return continents;
-        }
-
-        /// <inheritdoc />
-        IDictionaryRange<int, Continent> IRepository<int, Continent>.FindAll(ICollection<int> identifiers)
-        {
-            throw new NotSupportedException();
-        }
-
-        /// <inheritdoc />
-        Task<IDictionaryRange<int, Continent>> IRepository<int, Continent>.FindAllAsync()
-        {
-            return ((IContinentRepository)this).FindAllAsync(CancellationToken.None);
-        }
-
-        /// <inheritdoc />
-        async Task<IDictionaryRange<int, Continent>> IRepository<int, Continent>.FindAllAsync(CancellationToken cancellationToken)
-        {
-            IContinentRepository self = this;
-            var request = new ContinentRequest
-            {
-                Culture = self.Culture
-            };
-<<<<<<< HEAD
-            return this.serviceClient.SendAsync<ContinentCollectionDTO>(request, cancellationToken).ContinueWith<IDictionaryRange<int, Continent>>(
-                task =>
-                {
-                    var response = task.Result;
-                    if (response.Content == null || response.Content.Continents == null)
-                    {
-                        return new DictionaryRange<int, Continent>(0);
-                    }
-
-                    var values = this.continentCollectionConverter.Convert(response.Content, null);
-                    var continents = new DictionaryRange<int, Continent>(values.Count)
-                    {
-                        SubtotalCount = values.Count,
-                        TotalCount = values.Count
-                    };
-
-                    foreach (var continent in values)
-                    {
-                        continent.Culture = request.Culture;
-                        continents.Add(continent.ContinentId, continent);
-                    }
-
-                    return continents;
-                },
-            cancellationToken);
-=======
-            var response = await this.serviceClient.SendAsync<ContinentCollectionDataContract>(request, cancellationToken).ConfigureAwait(false);
-            if (response.Content == null || response.Content.Continents == null)
-            {
-                return new DictionaryRange<int, Continent>(0);
-            }
-
-            var values = this.converterForContinentCollection.Convert(response.Content);
-            var continents = new DictionaryRange<int, Continent>(values.Count)
-            {
-                SubtotalCount = values.Count,
-                TotalCount = values.Count
-            };
-
-            foreach (var continent in values)
-            {
-                continent.Culture = request.Culture;
-                continents.Add(continent.ContinentId, continent);
-            }
-
-            return continents;
->>>>>>> 3762cee5
-        }
-
-        /// <inheritdoc />
-        Task<IDictionaryRange<int, Continent>> IRepository<int, Continent>.FindAllAsync(ICollection<int> identifiers)
-        {
-            throw new NotSupportedException();
-        }
-
-        /// <inheritdoc />
-        Task<IDictionaryRange<int, Continent>> IRepository<int, Continent>.FindAllAsync(ICollection<int> identifiers, CancellationToken cancellationToken)
-        {
-            throw new NotSupportedException();
-        }
-
-        /// <inheritdoc />
-        Task<Continent> IRepository<int, Continent>.FindAsync(int identifier)
-        {
-            throw new NotSupportedException();
-        }
-
-        /// <inheritdoc />
-        Task<Continent> IRepository<int, Continent>.FindAsync(int identifier, CancellationToken cancellationToken)
-        {
-            throw new NotSupportedException();
-        }
-
-        /// <inheritdoc />
-        ICollectionPage<Continent> IPaginator<Continent>.FindPage(int pageIndex)
-        {
-            throw new NotSupportedException();
-        }
-
-        /// <inheritdoc />
-        ICollectionPage<Continent> IPaginator<Continent>.FindPage(int pageIndex, int pageSize)
-        {
-            throw new NotSupportedException();
-        }
-
-        /// <inheritdoc />
-        Task<ICollectionPage<Continent>> IPaginator<Continent>.FindPageAsync(int pageIndex)
-        {
-            throw new NotSupportedException();
-        }
-
-        /// <inheritdoc />
-        Task<ICollectionPage<Continent>> IPaginator<Continent>.FindPageAsync(int pageIndex, CancellationToken cancellationToken)
-        {
-            throw new NotSupportedException();
-        }
-
-        /// <inheritdoc />
-        Task<ICollectionPage<Continent>> IPaginator<Continent>.FindPageAsync(int pageIndex, int pageSize)
-        {
-            throw new NotSupportedException();
-        }
-
-        /// <inheritdoc />
-        Task<ICollectionPage<Continent>> IPaginator<Continent>.FindPageAsync(int pageIndex, int pageSize, CancellationToken cancellationToken)
-        {
-            throw new NotSupportedException();
-        }
-    }
+﻿// --------------------------------------------------------------------------------------------------------------------
+// <copyright file="ContinentRepository.cs" company="GW2.NET Coding Team">
+//   This product is licensed under the GNU General Public License version 2 (GPLv2). See the License in the project root folder or the following page: http://www.gnu.org/licenses/gpl-2.0.html
+// </copyright>
+// <summary>
+//   Represents a repository that retrieves data from the /v1/continents.json interface.
+// </summary>
+// --------------------------------------------------------------------------------------------------------------------
+
+namespace GW2NET.V1.Continents
+{
+    using System;
+    using System.Collections.Generic;
+    using System.Globalization;
+    using System.Threading;
+    using System.Threading.Tasks;
+
+    using GW2NET.Common;
+    using GW2NET.Maps;
+    using GW2NET.V1.Continents.Json;
+
+    /// <summary>Represents a repository that retrieves data from the /v1/continents.json interface.</summary>
+    public class ContinentRepository : IContinentRepository
+    {
+        private readonly IConverter<ContinentCollectionDTO, ICollection<Continent>> continentCollectionConverter;
+
+        private readonly IServiceClient serviceClient;
+
+        /// <summary>Initializes a new instance of the <see cref="ContinentRepository"/> class.</summary>
+        /// <param name="serviceClient"></param>
+        /// <param name="continentCollectionConverter"></param>
+        /// <exception cref="ArgumentNullException"></exception>
+        public ContinentRepository(IServiceClient serviceClient, IConverter<ContinentCollectionDTO, ICollection<Continent>> continentCollectionConverter)
+        {
+            if (serviceClient == null)
+            {
+                throw new ArgumentNullException("serviceClient");
+            }
+
+            if (continentCollectionConverter == null)
+            {
+                throw new ArgumentNullException("continentCollectionConverter");
+            }
+
+            this.serviceClient = serviceClient;
+            this.continentCollectionConverter = continentCollectionConverter;
+        }
+
+        /// <inheritdoc />
+        CultureInfo ILocalizable.Culture { get; set; }
+
+        /// <inheritdoc />
+        ICollection<int> IDiscoverable<int>.Discover()
+        {
+            throw new NotSupportedException();
+        }
+
+        /// <inheritdoc />
+        Task<ICollection<int>> IDiscoverable<int>.DiscoverAsync()
+        {
+            throw new NotSupportedException();
+        }
+
+        /// <inheritdoc />
+        Task<ICollection<int>> IDiscoverable<int>.DiscoverAsync(CancellationToken cancellationToken)
+        {
+            throw new NotSupportedException();
+        }
+
+        /// <inheritdoc />
+        Continent IRepository<int, Continent>.Find(int identifier)
+        {
+            throw new NotSupportedException();
+        }
+
+        /// <inheritdoc />
+        IDictionaryRange<int, Continent> IRepository<int, Continent>.FindAll()
+        {
+            IContinentRepository self = this;
+            var request = new ContinentRequest
+            {
+                Culture = self.Culture
+            };
+            var response = this.serviceClient.Send<ContinentCollectionDTO>(request);
+            if (response.Content == null || response.Content.Continents == null)
+            {
+                return new DictionaryRange<int, Continent>(0);
+            }
+
+            var values = this.continentCollectionConverter.Convert(response.Content, null);
+            var continents = new DictionaryRange<int, Continent>(values.Count)
+            {
+                SubtotalCount = values.Count,
+                TotalCount = values.Count
+            };
+
+            foreach (var continent in values)
+            {
+                continent.Culture = request.Culture;
+                continents.Add(continent.ContinentId, continent);
+            }
+
+            return continents;
+        }
+
+        /// <inheritdoc />
+        IDictionaryRange<int, Continent> IRepository<int, Continent>.FindAll(ICollection<int> identifiers)
+        {
+            throw new NotSupportedException();
+        }
+
+        /// <inheritdoc />
+        Task<IDictionaryRange<int, Continent>> IRepository<int, Continent>.FindAllAsync()
+        {
+            return ((IContinentRepository)this).FindAllAsync(CancellationToken.None);
+        }
+
+        /// <inheritdoc />
+        async Task<IDictionaryRange<int, Continent>> IRepository<int, Continent>.FindAllAsync(CancellationToken cancellationToken)
+        {
+            IContinentRepository self = this;
+            var request = new ContinentRequest
+            {
+                Culture = self.Culture
+            };
+            var response = await this.serviceClient.SendAsync<ContinentCollectionDTO>(request, cancellationToken).ConfigureAwait(false);
+            if (response.Content == null || response.Content.Continents == null)
+            {
+                return new DictionaryRange<int, Continent>(0);
+            }
+
+            var values = this.continentCollectionConverter.Convert(response.Content, null);
+            var continents = new DictionaryRange<int, Continent>(values.Count)
+            {
+                SubtotalCount = values.Count,
+                TotalCount = values.Count
+            };
+
+            foreach (var continent in values)
+            {
+                continent.Culture = request.Culture;
+                continents.Add(continent.ContinentId, continent);
+            }
+
+            return continents;
+        }
+
+        /// <inheritdoc />
+        Task<IDictionaryRange<int, Continent>> IRepository<int, Continent>.FindAllAsync(ICollection<int> identifiers)
+        {
+            throw new NotSupportedException();
+        }
+
+        /// <inheritdoc />
+        Task<IDictionaryRange<int, Continent>> IRepository<int, Continent>.FindAllAsync(ICollection<int> identifiers, CancellationToken cancellationToken)
+        {
+            throw new NotSupportedException();
+        }
+
+        /// <inheritdoc />
+        Task<Continent> IRepository<int, Continent>.FindAsync(int identifier)
+        {
+            throw new NotSupportedException();
+        }
+
+        /// <inheritdoc />
+        Task<Continent> IRepository<int, Continent>.FindAsync(int identifier, CancellationToken cancellationToken)
+        {
+            throw new NotSupportedException();
+        }
+
+        /// <inheritdoc />
+        ICollectionPage<Continent> IPaginator<Continent>.FindPage(int pageIndex)
+        {
+            throw new NotSupportedException();
+        }
+
+        /// <inheritdoc />
+        ICollectionPage<Continent> IPaginator<Continent>.FindPage(int pageIndex, int pageSize)
+        {
+            throw new NotSupportedException();
+        }
+
+        /// <inheritdoc />
+        Task<ICollectionPage<Continent>> IPaginator<Continent>.FindPageAsync(int pageIndex)
+        {
+            throw new NotSupportedException();
+        }
+
+        /// <inheritdoc />
+        Task<ICollectionPage<Continent>> IPaginator<Continent>.FindPageAsync(int pageIndex, CancellationToken cancellationToken)
+        {
+            throw new NotSupportedException();
+        }
+
+        /// <inheritdoc />
+        Task<ICollectionPage<Continent>> IPaginator<Continent>.FindPageAsync(int pageIndex, int pageSize)
+        {
+            throw new NotSupportedException();
+        }
+
+        /// <inheritdoc />
+        Task<ICollectionPage<Continent>> IPaginator<Continent>.FindPageAsync(int pageIndex, int pageSize, CancellationToken cancellationToken)
+        {
+            throw new NotSupportedException();
+        }
+    }
 }