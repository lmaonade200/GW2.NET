--- conflicted
+++ resolved
@@ -1,240 +1,206 @@
-﻿// --------------------------------------------------------------------------------------------------------------------
-// <copyright file="EventNameRepository.cs" company="GW2.NET Coding Team">
-//   This product is licensed under the GNU General Public License version 2 (GPLv2). See the License in the project root folder or the following page: http://www.gnu.org/licenses/gpl-2.0.html
-// </copyright>
-// <summary>
-//   Represents a repository that retrieves data from the /v1/event_names.json interface.
-// </summary>
-// --------------------------------------------------------------------------------------------------------------------
-
-namespace GW2NET.V1.Events
-{
-    using System;
-    using System.Collections.Generic;
-    using System.Diagnostics.CodeAnalysis;
-    using System.Globalization;
-    using System.Threading;
-    using System.Threading.Tasks;
-    using GW2NET.Common;
-    using GW2NET.DynamicEvents;
-    using GW2NET.V1.Events.Json;
-
-    /// <summary>Represents a repository that retrieves data from the /v1/event_names.json interface.</summary>
-    public class EventNameRepository : IEventNameRepository
-    {
-        private readonly IConverter<ICollection<EventNameDTO>, ICollection<DynamicEventName>> dynamicEventNameCollectionConverter;
-
-        private readonly IServiceClient serviceClient;
-
-        /// <summary>Initializes a new instance of the <see cref="EventNameRepository"/> class.</summary>
-        /// <param name="serviceClient"></param>
-        /// <param name="dynamicEventNameCollectionConverter"></param>
-        /// <exception cref="ArgumentNullException"></exception>
-        public EventNameRepository(IServiceClient serviceClient, IConverter<ICollection<EventNameDTO>, ICollection<DynamicEventName>> dynamicEventNameCollectionConverter)
-        {
-            if (serviceClient == null)
-            {
-                throw new ArgumentNullException("serviceClient");
-            }
-
-            if (dynamicEventNameCollectionConverter == null)
-            {
-                throw new ArgumentNullException("dynamicEventNameCollectionConverter");
-            }
-
-            this.serviceClient = serviceClient;
-            this.dynamicEventNameCollectionConverter = dynamicEventNameCollectionConverter;
-        }
-
-        /// <inheritdoc />
-        CultureInfo ILocalizable.Culture { get; set; }
-
-        /// <inheritdoc />
-        ICollection<Guid> IDiscoverable<Guid>.Discover()
-        {
-            throw new NotSupportedException();
-        }
-
-        /// <inheritdoc />
-        Task<ICollection<Guid>> IDiscoverable<Guid>.DiscoverAsync()
-        {
-            throw new NotSupportedException();
-        }
-
-        /// <inheritdoc />
-        Task<ICollection<Guid>> IDiscoverable<Guid>.DiscoverAsync(CancellationToken cancellationToken)
-        {
-            throw new NotSupportedException();
-        }
-
-        /// <inheritdoc />
-        DynamicEventName IRepository<Guid, DynamicEventName>.Find(Guid identifier)
-        {
-            throw new NotSupportedException();
-        }
-
-        /// <inheritdoc />
-        IDictionaryRange<Guid, DynamicEventName> IRepository<Guid, DynamicEventName>.FindAll()
-        {
-            IEventNameRepository self = this;
-            var request = new DynamicEventNameRequest
-            {
-                Culture = self.Culture
-            };
-            var response = this.serviceClient.Send<ICollection<EventNameDTO>>(request);
-            var eventNameDTOs = response.Content;
-            if (eventNameDTOs == null)
-            {
-                return new DictionaryRange<Guid, DynamicEventName>(0);
-            }
-
-            var dynamicEventNames = new DictionaryRange<Guid, DynamicEventName>(eventNameDTOs.Count)
-            {
-                SubtotalCount = eventNameDTOs.Count,
-                TotalCount = eventNameDTOs.Count
-            };
-
-            foreach (var dynamicEventName in this.dynamicEventNameCollectionConverter.Convert(eventNameDTOs, null))
-            {
-                dynamicEventName.Culture = request.Culture;
-                dynamicEventNames.Add(dynamicEventName.EventId, dynamicEventName);
-            }
-
-            return dynamicEventNames;
-        }
-
-        /// <inheritdoc />
-        IDictionaryRange<Guid, DynamicEventName> IRepository<Guid, DynamicEventName>.FindAll(ICollection<Guid> identifiers)
-        {
-            throw new NotSupportedException();
-        }
-
-        /// <inheritdoc />
-        Task<IDictionaryRange<Guid, DynamicEventName>> IRepository<Guid, DynamicEventName>.FindAllAsync()
-        {
-            return ((IEventNameRepository)this).FindAllAsync(CancellationToken.None);
-        }
-
-        /// <inheritdoc />
-        async Task<IDictionaryRange<Guid, DynamicEventName>> IRepository<Guid, DynamicEventName>.FindAllAsync(CancellationToken cancellationToken)
-        {
-            IEventNameRepository self = this;
-            var request = new DynamicEventNameRequest
-            {
-                Culture = self.Culture
-            };
-<<<<<<< HEAD
-            var responseTask = this.serviceClient.SendAsync<ICollection<EventNameDTO>>(request, cancellationToken);
-            return responseTask.ContinueWith(task => this.ConvertAsyncResponse(task, request.Culture), cancellationToken);
-=======
-            var response = await this.serviceClient.SendAsync<ICollection<EventNameDataContract>>(request, cancellationToken).ConfigureAwait(false);
-            if (response.Content == null)
-            {
-                return new DictionaryRange<Guid, DynamicEventName>(0);
-            }
-
-            var dynamicEventNames = new DictionaryRange<Guid, DynamicEventName>(response.Content.Count)
-            {
-                SubtotalCount = response.Content.Count,
-                TotalCount = response.Content.Count
-            };
-
-            foreach (var dynamicEventName in this.converterForDynamicEventNameCollection.Convert(response.Content))
-            {
-                dynamicEventName.Culture = request.Culture;
-                dynamicEventNames.Add(dynamicEventName.EventId, dynamicEventName);
-            }
-
-            return dynamicEventNames;
->>>>>>> 3762cee5
-        }
-
-        /// <inheritdoc />
-        Task<IDictionaryRange<Guid, DynamicEventName>> IRepository<Guid, DynamicEventName>.FindAllAsync(ICollection<Guid> identifiers)
-        {
-            throw new NotSupportedException();
-        }
-
-        /// <inheritdoc />
-        Task<IDictionaryRange<Guid, DynamicEventName>> IRepository<Guid, DynamicEventName>.FindAllAsync(ICollection<Guid> identifiers, CancellationToken cancellationToken)
-        {
-            throw new NotSupportedException();
-        }
-
-        /// <inheritdoc />
-        Task<DynamicEventName> IRepository<Guid, DynamicEventName>.FindAsync(Guid identifier)
-        {
-            throw new NotSupportedException();
-        }
-
-        /// <inheritdoc />
-        Task<DynamicEventName> IRepository<Guid, DynamicEventName>.FindAsync(Guid identifier, CancellationToken cancellationToken)
-        {
-            throw new NotSupportedException();
-        }
-
-        /// <inheritdoc />
-        ICollectionPage<DynamicEventName> IPaginator<DynamicEventName>.FindPage(int pageIndex)
-        {
-            throw new NotSupportedException();
-        }
-
-        /// <inheritdoc />
-        ICollectionPage<DynamicEventName> IPaginator<DynamicEventName>.FindPage(int pageIndex, int pageSize)
-        {
-            throw new NotSupportedException();
-        }
-
-        /// <inheritdoc />
-        Task<ICollectionPage<DynamicEventName>> IPaginator<DynamicEventName>.FindPageAsync(int pageIndex)
-        {
-            throw new NotSupportedException();
-        }
-
-        /// <inheritdoc />
-        Task<ICollectionPage<DynamicEventName>> IPaginator<DynamicEventName>.FindPageAsync(int pageIndex, CancellationToken cancellationToken)
-        {
-            throw new NotSupportedException();
-        }
-
-        /// <inheritdoc />
-        Task<ICollectionPage<DynamicEventName>> IPaginator<DynamicEventName>.FindPageAsync(int pageIndex, int pageSize)
-        {
-            throw new NotSupportedException();
-        }
-
-        /// <inheritdoc />
-        Task<ICollectionPage<DynamicEventName>> IPaginator<DynamicEventName>.FindPageAsync(int pageIndex, int pageSize, CancellationToken cancellationToken)
-        {
-            throw new NotSupportedException();
-        }
-<<<<<<< HEAD
-
-        [SuppressMessage("StyleCop.CSharp.DocumentationRules", "SA1600:ElementsMustBeDocumented", Justification = "Not a public API.")]
-        private IDictionaryRange<Guid, DynamicEventName> ConvertAsyncResponse(Task<IResponse<ICollection<EventNameDTO>>> task, CultureInfo culture)
-        {
-            var response = task.Result;
-            var eventNameDTOs = response.Content;
-            if (eventNameDTOs == null)
-            {
-                return new DictionaryRange<Guid, DynamicEventName>(0);
-            }
-
-            var dynamicEventNames = new DictionaryRange<Guid, DynamicEventName>(eventNameDTOs.Count)
-            {
-                SubtotalCount = eventNameDTOs.Count,
-                TotalCount = eventNameDTOs.Count
-            };
-
-            foreach (var dynamicEventName in this.dynamicEventNameCollectionConverter.Convert(eventNameDTOs, null))
-            {
-                dynamicEventName.Culture = culture;
-                dynamicEventNames.Add(dynamicEventName.EventId, dynamicEventName);
-            }
-
-            return dynamicEventNames;
-        }
-=======
->>>>>>> 3762cee5
-    }
+﻿// --------------------------------------------------------------------------------------------------------------------
+// <copyright file="EventNameRepository.cs" company="GW2.NET Coding Team">
+//   This product is licensed under the GNU General Public License version 2 (GPLv2). See the License in the project root folder or the following page: http://www.gnu.org/licenses/gpl-2.0.html
+// </copyright>
+// <summary>
+//   Represents a repository that retrieves data from the /v1/event_names.json interface.
+// </summary>
+// --------------------------------------------------------------------------------------------------------------------
+
+namespace GW2NET.V1.Events
+{
+using System;
+using System.Collections.Generic;
+using System.Diagnostics.CodeAnalysis;
+using System.Globalization;
+using System.Threading;
+using System.Threading.Tasks;
+using GW2NET.Common;
+using GW2NET.DynamicEvents;
+using GW2NET.V1.Events.Json;
+
+    /// <summary>Represents a repository that retrieves data from the /v1/event_names.json interface.</summary>
+    public class EventNameRepository : IEventNameRepository
+    {
+        private readonly IConverter<ICollection<EventNameDTO>, ICollection<DynamicEventName>> dynamicEventNameCollectionConverter;
+
+        private readonly IServiceClient serviceClient;
+
+        /// <summary>Initializes a new instance of the <see cref="EventNameRepository"/> class.</summary>
+        /// <param name="serviceClient"></param>
+        /// <param name="dynamicEventNameCollectionConverter"></param>
+        /// <exception cref="ArgumentNullException"></exception>
+        public EventNameRepository(IServiceClient serviceClient, IConverter<ICollection<EventNameDTO>, ICollection<DynamicEventName>> dynamicEventNameCollectionConverter)
+        {
+            if (serviceClient == null)
+            {
+                throw new ArgumentNullException("serviceClient");
+            }
+
+            if (dynamicEventNameCollectionConverter == null)
+            {
+                throw new ArgumentNullException("dynamicEventNameCollectionConverter");
+            }
+
+            this.serviceClient = serviceClient;
+            this.dynamicEventNameCollectionConverter = dynamicEventNameCollectionConverter;
+        }
+
+        /// <inheritdoc />
+        CultureInfo ILocalizable.Culture { get; set; }
+
+        /// <inheritdoc />
+        ICollection<Guid> IDiscoverable<Guid>.Discover()
+        {
+            throw new NotSupportedException();
+        }
+
+        /// <inheritdoc />
+        Task<ICollection<Guid>> IDiscoverable<Guid>.DiscoverAsync()
+        {
+            throw new NotSupportedException();
+        }
+
+        /// <inheritdoc />
+        Task<ICollection<Guid>> IDiscoverable<Guid>.DiscoverAsync(CancellationToken cancellationToken)
+        {
+            throw new NotSupportedException();
+        }
+
+        /// <inheritdoc />
+        DynamicEventName IRepository<Guid, DynamicEventName>.Find(Guid identifier)
+        {
+            throw new NotSupportedException();
+        }
+
+        /// <inheritdoc />
+        IDictionaryRange<Guid, DynamicEventName> IRepository<Guid, DynamicEventName>.FindAll()
+        {
+            IEventNameRepository self = this;
+            var request = new DynamicEventNameRequest
+            {
+                Culture = self.Culture
+            };
+            var response = this.serviceClient.Send<ICollection<EventNameDTO>>(request);
+            if (response.Content == null)
+            {
+                return new DictionaryRange<Guid, DynamicEventName>(0);
+            }
+
+            var dynamicEventNames = new DictionaryRange<Guid, DynamicEventName>(response.Content.Count)
+            {
+                SubtotalCount = response.Content.Count,
+                TotalCount = response.Content.Count
+            };
+
+            foreach (var dynamicEventName in this.dynamicEventNameCollectionConverter.Convert(response.Content, null))
+            {
+                dynamicEventName.Culture = request.Culture;
+                dynamicEventNames.Add(dynamicEventName.EventId, dynamicEventName);
+            }
+
+            return dynamicEventNames;
+        }
+
+        /// <inheritdoc />
+        IDictionaryRange<Guid, DynamicEventName> IRepository<Guid, DynamicEventName>.FindAll(ICollection<Guid> identifiers)
+        {
+            throw new NotSupportedException();
+        }
+
+        /// <inheritdoc />
+        Task<IDictionaryRange<Guid, DynamicEventName>> IRepository<Guid, DynamicEventName>.FindAllAsync()
+        {
+            return ((IEventNameRepository)this).FindAllAsync(CancellationToken.None);
+        }
+
+        /// <inheritdoc />
+        async Task<IDictionaryRange<Guid, DynamicEventName>> IRepository<Guid, DynamicEventName>.FindAllAsync(CancellationToken cancellationToken)
+        {
+            IEventNameRepository self = this;
+            var request = new DynamicEventNameRequest
+            {
+                Culture = self.Culture
+            };
+            var response = await this.serviceClient.SendAsync<ICollection<EventNameDTO>>(request, cancellationToken).ConfigureAwait(false);
+            if (response.Content == null)
+            {
+                return new DictionaryRange<Guid, DynamicEventName>(0);
+            }
+
+            var dynamicEventNames = new DictionaryRange<Guid, DynamicEventName>(response.Content.Count)
+            {
+                SubtotalCount = response.Content.Count,
+                TotalCount = response.Content.Count
+            };
+
+            foreach (var dynamicEventName in this.dynamicEventNameCollectionConverter.Convert(response.Content, null))
+            {
+                dynamicEventName.Culture = request.Culture;
+                dynamicEventNames.Add(dynamicEventName.EventId, dynamicEventName);
+            }
+
+            return dynamicEventNames;
+        }
+
+        /// <inheritdoc />
+        Task<IDictionaryRange<Guid, DynamicEventName>> IRepository<Guid, DynamicEventName>.FindAllAsync(ICollection<Guid> identifiers)
+        {
+            throw new NotSupportedException();
+        }
+
+        /// <inheritdoc />
+        Task<IDictionaryRange<Guid, DynamicEventName>> IRepository<Guid, DynamicEventName>.FindAllAsync(ICollection<Guid> identifiers, CancellationToken cancellationToken)
+        {
+            throw new NotSupportedException();
+        }
+
+        /// <inheritdoc />
+        Task<DynamicEventName> IRepository<Guid, DynamicEventName>.FindAsync(Guid identifier)
+        {
+            throw new NotSupportedException();
+        }
+
+        /// <inheritdoc />
+        Task<DynamicEventName> IRepository<Guid, DynamicEventName>.FindAsync(Guid identifier, CancellationToken cancellationToken)
+        {
+            throw new NotSupportedException();
+        }
+
+        /// <inheritdoc />
+        ICollectionPage<DynamicEventName> IPaginator<DynamicEventName>.FindPage(int pageIndex)
+        {
+            throw new NotSupportedException();
+        }
+
+        /// <inheritdoc />
+        ICollectionPage<DynamicEventName> IPaginator<DynamicEventName>.FindPage(int pageIndex, int pageSize)
+        {
+            throw new NotSupportedException();
+        }
+
+        /// <inheritdoc />
+        Task<ICollectionPage<DynamicEventName>> IPaginator<DynamicEventName>.FindPageAsync(int pageIndex)
+        {
+            throw new NotSupportedException();
+        }
+
+        /// <inheritdoc />
+        Task<ICollectionPage<DynamicEventName>> IPaginator<DynamicEventName>.FindPageAsync(int pageIndex, CancellationToken cancellationToken)
+        {
+            throw new NotSupportedException();
+        }
+
+        /// <inheritdoc />
+        Task<ICollectionPage<DynamicEventName>> IPaginator<DynamicEventName>.FindPageAsync(int pageIndex, int pageSize)
+        {
+            throw new NotSupportedException();
+        }
+
+        /// <inheritdoc />
+        Task<ICollectionPage<DynamicEventName>> IPaginator<DynamicEventName>.FindPageAsync(int pageIndex, int pageSize, CancellationToken cancellationToken)
+        {
+            throw new NotSupportedException();
+        }
+    }
 }