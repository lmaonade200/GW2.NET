--- conflicted
+++ resolved
@@ -1,241 +1,215 @@
-﻿// --------------------------------------------------------------------------------------------------------------------
-// <copyright file="GuildRepository.cs" company="GW2.NET Coding Team">
-//   This product is licensed under the GNU General Public License version 2 (GPLv2). See the License in the project root folder or the following page: http://www.gnu.org/licenses/gpl-2.0.html
-// </copyright>
-// <summary>
-//   Represents a repository that retrieves data from the /v1/guild_details.json interface.
-// </summary>
-// --------------------------------------------------------------------------------------------------------------------
-
-namespace GW2NET.V1.Guilds
-{
-    using System;
-    using System.Collections.Generic;
-    using System.Diagnostics.CodeAnalysis;
-    using System.Threading;
-    using System.Threading.Tasks;
-    using GW2NET.Common;
-    using GW2NET.Guilds;
-    using GW2NET.V1.Guilds.Json;
-
-    /// <summary>Represents a repository that retrieves data from the /v1/guild_details.json interface.</summary>
-    public class GuildRepository : IGuildRepository
-    {
-        private readonly IConverter<GuildDTO, Guild> guildConverter;
-
-        private readonly IServiceClient serviceClient;
-
-        /// <summary>Initializes a new instance of the <see cref="GuildRepository"/> class.</summary>
-        /// <param name="serviceClient"></param>
-        /// <param name="guildConverter"></param>
-        /// <exception cref="ArgumentNullException"></exception>
-        public GuildRepository(IServiceClient serviceClient, IConverter<GuildDTO, Guild> guildConverter)
-        {
-            if (serviceClient == null)
-            {
-                throw new ArgumentNullException("serviceClient");
-            }
-
-            if (guildConverter == null)
-            {
-                throw new ArgumentNullException("guildConverter");
-            }
-
-            this.serviceClient = serviceClient;
-            this.guildConverter = guildConverter;
-        }
-
-        /// <inheritdoc />
-        ICollection<Guid> IDiscoverable<Guid>.Discover()
-        {
-            throw new NotSupportedException();
-        }
-
-        /// <inheritdoc />
-        Task<ICollection<Guid>> IDiscoverable<Guid>.DiscoverAsync()
-        {
-            throw new NotSupportedException();
-        }
-
-        /// <inheritdoc />
-        Task<ICollection<Guid>> IDiscoverable<Guid>.DiscoverAsync(CancellationToken cancellationToken)
-        {
-            throw new NotSupportedException();
-        }
-
-        /// <inheritdoc />
-        Guild IRepository<Guid, Guild>.Find(Guid identifier)
-        {
-            var request = new GuildRequest
-            {
-                GuildId = identifier
-            };
-            var response = this.serviceClient.Send<GuildDTO>(request);
-            if (response.Content == null)
-            {
-                return null;
-            }
-
-            return this.guildConverter.Convert(response.Content, null);
-        }
-
-        /// <inheritdoc />
-        IDictionaryRange<Guid, Guild> IRepository<Guid, Guild>.FindAll()
-        {
-            throw new NotSupportedException();
-        }
-
-        /// <inheritdoc />
-        IDictionaryRange<Guid, Guild> IRepository<Guid, Guild>.FindAll(ICollection<Guid> identifiers)
-        {
-            throw new NotSupportedException();
-        }
-
-        /// <inheritdoc />
-        Task<IDictionaryRange<Guid, Guild>> IRepository<Guid, Guild>.FindAllAsync()
-        {
-            throw new NotSupportedException();
-        }
-
-        /// <inheritdoc />
-        Task<IDictionaryRange<Guid, Guild>> IRepository<Guid, Guild>.FindAllAsync(CancellationToken cancellationToken)
-        {
-            throw new NotSupportedException();
-        }
-
-        /// <inheritdoc />
-        Task<IDictionaryRange<Guid, Guild>> IRepository<Guid, Guild>.FindAllAsync(ICollection<Guid> identifiers)
-        {
-            throw new NotSupportedException();
-        }
-
-        /// <inheritdoc />
-        Task<IDictionaryRange<Guid, Guild>> IRepository<Guid, Guild>.FindAllAsync(ICollection<Guid> identifiers, CancellationToken cancellationToken)
-        {
-            throw new NotSupportedException();
-        }
-
-        /// <inheritdoc />
-        Task<Guild> IRepository<Guid, Guild>.FindAsync(Guid identifier)
-        {
-            IGuildRepository self = this;
-            return self.FindAsync(identifier, CancellationToken.None);
-        }
-
-        /// <inheritdoc />
-        async Task<Guild> IRepository<Guid, Guild>.FindAsync(Guid identifier, CancellationToken cancellationToken)
-        {
-            var request = new GuildRequest
-            {
-                GuildId = identifier
-            };
-<<<<<<< HEAD
-            var responseTask = this.serviceClient.SendAsync<GuildDTO>(request, cancellationToken);
-            return responseTask.ContinueWith<Guild>(this.ConvertAsyncResponse, cancellationToken);
-=======
-            var response = await this.serviceClient.SendAsync<GuildDataContract>(request, cancellationToken).ConfigureAwait(false);
-            if (response.Content == null)
-            {
-                return null;
-            }
-
-            return this.converterForGuild.Convert(response.Content);
->>>>>>> 3762cee5
-        }
-
-        /// <inheritdoc />
-        Guild IGuildRepository.FindByName(string name)
-        {
-            var request = new GuildRequest
-            {
-                GuildName = name
-            };
-            var response = this.serviceClient.Send<GuildDTO>(request);
-            if (response.Content == null)
-            {
-                return null;
-            }
-
-            return this.guildConverter.Convert(response.Content, null);
-        }
-
-        /// <inheritdoc />
-        Task<Guild> IGuildRepository.FindByNameAsync(string name)
-        {
-            IGuildRepository self = this;
-            return self.FindByNameAsync(name, CancellationToken.None);
-        }
-
-        /// <inheritdoc />
-        async Task<Guild> IGuildRepository.FindByNameAsync(string name, CancellationToken cancellationToken)
-        {
-            var request = new GuildRequest
-            {
-                GuildName = name
-            };
-<<<<<<< HEAD
-            var responseTask = this.serviceClient.SendAsync<GuildDTO>(request, cancellationToken);
-            return responseTask.ContinueWith<Guild>(this.ConvertAsyncResponse, cancellationToken);
-=======
-            var response = await this.serviceClient.SendAsync<GuildDataContract>(request, cancellationToken).ConfigureAwait(false);
-            if (response.Content == null)
-            {
-                return null;
-            }
-
-            return this.converterForGuild.Convert(response.Content);
->>>>>>> 3762cee5
-        }
-
-        /// <inheritdoc />
-        ICollectionPage<Guild> IPaginator<Guild>.FindPage(int pageIndex)
-        {
-            throw new NotSupportedException();
-        }
-
-        /// <inheritdoc />
-        ICollectionPage<Guild> IPaginator<Guild>.FindPage(int pageIndex, int pageSize)
-        {
-            throw new NotSupportedException();
-        }
-
-        /// <inheritdoc />
-        Task<ICollectionPage<Guild>> IPaginator<Guild>.FindPageAsync(int pageIndex)
-        {
-            throw new NotSupportedException();
-        }
-
-        /// <inheritdoc />
-        Task<ICollectionPage<Guild>> IPaginator<Guild>.FindPageAsync(int pageIndex, CancellationToken cancellationToken)
-        {
-            throw new NotSupportedException();
-        }
-
-        /// <inheritdoc />
-        Task<ICollectionPage<Guild>> IPaginator<Guild>.FindPageAsync(int pageIndex, int pageSize)
-        {
-            throw new NotSupportedException();
-        }
-
-        /// <inheritdoc />
-        Task<ICollectionPage<Guild>> IPaginator<Guild>.FindPageAsync(int pageIndex, int pageSize, CancellationToken cancellationToken)
-        {
-            throw new NotSupportedException();
-        }
-<<<<<<< HEAD
-
-        [SuppressMessage("StyleCop.CSharp.DocumentationRules", "SA1600:ElementsMustBeDocumented", Justification = "Not a public API.")]
-        private Guild ConvertAsyncResponse(Task<IResponse<GuildDTO>> task)
-        {
-            var response = task.Result;
-            if (response.Content == null)
-            {
-                return null;
-            }
-
-            return this.guildConverter.Convert(response.Content, null);
-        }
-=======
->>>>>>> 3762cee5
-    }
+﻿// --------------------------------------------------------------------------------------------------------------------
+// <copyright file="GuildRepository.cs" company="GW2.NET Coding Team">
+//   This product is licensed under the GNU General Public License version 2 (GPLv2). See the License in the project root folder or the following page: http://www.gnu.org/licenses/gpl-2.0.html
+// </copyright>
+// <summary>
+//   Represents a repository that retrieves data from the /v1/guild_details.json interface.
+// </summary>
+// --------------------------------------------------------------------------------------------------------------------
+
+namespace GW2NET.V1.Guilds
+{
+    using System;
+    using System.Collections.Generic;
+    using System.Threading;
+    using System.Threading.Tasks;
+    using GW2NET.Common;
+    using GW2NET.Guilds;
+    using GW2NET.V1.Guilds.Json;
+
+    /// <summary>Represents a repository that retrieves data from the /v1/guild_details.json interface.</summary>
+    public class GuildRepository : IGuildRepository
+    {
+        private readonly IConverter<GuildDTO, Guild> guildConverter;
+
+        private readonly IServiceClient serviceClient;
+
+        /// <summary>Initializes a new instance of the <see cref="GuildRepository"/> class.</summary>
+        /// <param name="serviceClient"></param>
+        /// <param name="guildConverter"></param>
+        /// <exception cref="ArgumentNullException"></exception>
+        public GuildRepository(IServiceClient serviceClient, IConverter<GuildDTO, Guild> guildConverter)
+        {
+            if (serviceClient == null)
+            {
+                throw new ArgumentNullException("serviceClient");
+            }
+
+            if (guildConverter == null)
+            {
+                throw new ArgumentNullException("guildConverter");
+            }
+
+            this.serviceClient = serviceClient;
+            this.guildConverter = guildConverter;
+        }
+
+        /// <inheritdoc />
+        ICollection<Guid> IDiscoverable<Guid>.Discover()
+        {
+            throw new NotSupportedException();
+        }
+
+        /// <inheritdoc />
+        Task<ICollection<Guid>> IDiscoverable<Guid>.DiscoverAsync()
+        {
+            throw new NotSupportedException();
+        }
+
+        /// <inheritdoc />
+        Task<ICollection<Guid>> IDiscoverable<Guid>.DiscoverAsync(CancellationToken cancellationToken)
+        {
+            throw new NotSupportedException();
+        }
+
+        /// <inheritdoc />
+        Guild IRepository<Guid, Guild>.Find(Guid identifier)
+        {
+            var request = new GuildRequest
+            {
+                GuildId = identifier
+            };
+            var response = this.serviceClient.Send<GuildDTO>(request);
+            if (response.Content == null)
+            {
+                return null;
+            }
+
+            return this.guildConverter.Convert(response.Content, null);
+        }
+
+        /// <inheritdoc />
+        IDictionaryRange<Guid, Guild> IRepository<Guid, Guild>.FindAll()
+        {
+            throw new NotSupportedException();
+        }
+
+        /// <inheritdoc />
+        IDictionaryRange<Guid, Guild> IRepository<Guid, Guild>.FindAll(ICollection<Guid> identifiers)
+        {
+            throw new NotSupportedException();
+        }
+
+        /// <inheritdoc />
+        Task<IDictionaryRange<Guid, Guild>> IRepository<Guid, Guild>.FindAllAsync()
+        {
+            throw new NotSupportedException();
+        }
+
+        /// <inheritdoc />
+        Task<IDictionaryRange<Guid, Guild>> IRepository<Guid, Guild>.FindAllAsync(CancellationToken cancellationToken)
+        {
+            throw new NotSupportedException();
+        }
+
+        /// <inheritdoc />
+        Task<IDictionaryRange<Guid, Guild>> IRepository<Guid, Guild>.FindAllAsync(ICollection<Guid> identifiers)
+        {
+            throw new NotSupportedException();
+        }
+
+        /// <inheritdoc />
+        Task<IDictionaryRange<Guid, Guild>> IRepository<Guid, Guild>.FindAllAsync(ICollection<Guid> identifiers, CancellationToken cancellationToken)
+        {
+            throw new NotSupportedException();
+        }
+
+        /// <inheritdoc />
+        Task<Guild> IRepository<Guid, Guild>.FindAsync(Guid identifier)
+        {
+            IGuildRepository self = this;
+            return self.FindAsync(identifier, CancellationToken.None);
+        }
+
+        /// <inheritdoc />
+        async Task<Guild> IRepository<Guid, Guild>.FindAsync(Guid identifier, CancellationToken cancellationToken)
+        {
+            var request = new GuildRequest
+            {
+                GuildId = identifier
+            };
+            var response = await this.serviceClient.SendAsync<GuildDTO>(request, cancellationToken).ConfigureAwait(false);
+            if (response.Content == null)
+            {
+                return null;
+            }
+
+            return this.guildConverter.Convert(response.Content, response);
+        }
+
+        /// <inheritdoc />
+        Guild IGuildRepository.FindByName(string name)
+        {
+            var request = new GuildRequest
+            {
+                GuildName = name
+            };
+            var response = this.serviceClient.Send<GuildDTO>(request);
+            if (response.Content == null)
+            {
+                return null;
+            }
+
+            return this.guildConverter.Convert(response.Content, null);
+        }
+
+        /// <inheritdoc />
+        Task<Guild> IGuildRepository.FindByNameAsync(string name)
+        {
+            IGuildRepository self = this;
+            return self.FindByNameAsync(name, CancellationToken.None);
+        }
+
+        /// <inheritdoc />
+        async Task<Guild> IGuildRepository.FindByNameAsync(string name, CancellationToken cancellationToken)
+        {
+            var request = new GuildRequest
+            {
+                GuildName = name
+            };
+            var response = await this.serviceClient.SendAsync<GuildDTO>(request, cancellationToken).ConfigureAwait(false);
+            if (response.Content == null)
+            {
+                return null;
+            }
+
+            return this.guildConverter.Convert(response.Content, response);
+        }
+
+        /// <inheritdoc />
+        ICollectionPage<Guild> IPaginator<Guild>.FindPage(int pageIndex)
+        {
+            throw new NotSupportedException();
+        }
+
+        /// <inheritdoc />
+        ICollectionPage<Guild> IPaginator<Guild>.FindPage(int pageIndex, int pageSize)
+        {
+            throw new NotSupportedException();
+        }
+
+        /// <inheritdoc />
+        Task<ICollectionPage<Guild>> IPaginator<Guild>.FindPageAsync(int pageIndex)
+        {
+            throw new NotSupportedException();
+        }
+
+        /// <inheritdoc />
+        Task<ICollectionPage<Guild>> IPaginator<Guild>.FindPageAsync(int pageIndex, CancellationToken cancellationToken)
+        {
+            throw new NotSupportedException();
+        }
+
+        /// <inheritdoc />
+        Task<ICollectionPage<Guild>> IPaginator<Guild>.FindPageAsync(int pageIndex, int pageSize)
+        {
+            throw new NotSupportedException();
+        }
+
+        /// <inheritdoc />
+        Task<ICollectionPage<Guild>> IPaginator<Guild>.FindPageAsync(int pageIndex, int pageSize, CancellationToken cancellationToken)
+        {
+            throw new NotSupportedException();
+        }
+    }
 }