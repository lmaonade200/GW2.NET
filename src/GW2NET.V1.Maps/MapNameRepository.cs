--- conflicted
+++ resolved
@@ -1,238 +1,209 @@
-﻿// --------------------------------------------------------------------------------------------------------------------
-// <copyright file="MapNameRepository.cs" company="GW2.NET Coding Team">
-//   This product is licensed under the GNU General Public License version 2 (GPLv2). See the License in the project root folder or the following page: http://www.gnu.org/licenses/gpl-2.0.html
-// </copyright>
-// <summary>
-//   Represents a repository that retrieves data from the /v1/map_names.json interface.
-// </summary>
-// --------------------------------------------------------------------------------------------------------------------
-
-namespace GW2NET.V1.Maps
-{
-    using System;
-    using System.Collections.Generic;
-    using System.Globalization;
-    using System.Linq;
-    using System.Threading;
-    using System.Threading.Tasks;
-
-    using GW2NET.Common;
-    using GW2NET.Maps;
-    using GW2NET.V1.Maps.Converters;
-    using GW2NET.V1.Maps.Json;
-
-    /// <summary>Represents a repository that retrieves data from the /v1/map_names.json interface.</summary>
-    public class MapNameRepository : IMapNameRepository
-    {
-        private readonly IConverter<MapNameDTO, MapName> mapNameConverter;
-
-        private readonly IServiceClient serviceClient;
-
-        /// <summary>Initializes a new instance of the <see cref="MapNameRepository"/> class.</summary>
-        /// <param name="serviceClient"></param>
-        /// <param name="mapNameConverter">The converter for <see cref="MapName"/>.</param>
-        public MapNameRepository(IServiceClient serviceClient, IConverter<MapNameDTO, MapName> mapNameConverter)
-        {
-            if (serviceClient == null)
-            {
-                throw new ArgumentNullException("serviceClient");
-            }
-
-            if (mapNameConverter == null)
-            {
-                throw new ArgumentNullException("mapNameConverter");
-            }
-
-            this.serviceClient = serviceClient;
-            this.mapNameConverter = mapNameConverter;
-        }
-
-        /// <inheritdoc />
-        CultureInfo ILocalizable.Culture { get; set; }
-
-        /// <inheritdoc />
-        ICollection<int> IDiscoverable<int>.Discover()
-        {
-            throw new NotSupportedException();
-        }
-
-        /// <inheritdoc />
-        Task<ICollection<int>> IDiscoverable<int>.DiscoverAsync()
-        {
-            throw new NotSupportedException();
-        }
-
-        /// <inheritdoc />
-        Task<ICollection<int>> IDiscoverable<int>.DiscoverAsync(CancellationToken cancellationToken)
-        {
-            throw new NotSupportedException();
-        }
-
-        /// <inheritdoc />
-        MapName IRepository<int, MapName>.Find(int identifier)
-        {
-            throw new NotSupportedException();
-        }
-
-        /// <inheritdoc />
-        IDictionaryRange<int, MapName> IRepository<int, MapName>.FindAll()
-        {
-            IMapNameRepository self = this;
-            var request = new MapNameRequest
-            {
-                Culture = self.Culture
-            };
-            var response = this.serviceClient.Send<ICollection<MapNameDTO>>(request);
-            if (response.Content == null)
-            {
-                return new DictionaryRange<int, MapName>(0);
-            }
-
-            var values = response.Content.Select(value => this.mapNameConverter.Convert(value, null)).ToList();
-            var mapNames = new DictionaryRange<int, MapName>(values.Count)
-            {
-                SubtotalCount = values.Count,
-                TotalCount = values.Count
-            };
-
-            foreach (var mapName in values)
-            {
-                mapName.Culture = request.Culture;
-                mapNames.Add(mapName.MapId, mapName);
-            }
-
-            return mapNames;
-        }
-
-        /// <inheritdoc />
-        IDictionaryRange<int, MapName> IRepository<int, MapName>.FindAll(ICollection<int> identifiers)
-        {
-            throw new NotSupportedException();
-        }
-
-        /// <inheritdoc />
-        Task<IDictionaryRange<int, MapName>> IRepository<int, MapName>.FindAllAsync()
-        {
-            IMapNameRepository self = this;
-            return self.FindAllAsync(CancellationToken.None);
-        }
-
-        /// <inheritdoc />
-        async Task<IDictionaryRange<int, MapName>> IRepository<int, MapName>.FindAllAsync(CancellationToken cancellationToken)
-        {
-            IMapNameRepository self = this;
-            var request = new MapNameRequest
-            {
-                Culture = self.Culture
-            };
-<<<<<<< HEAD
-            return this.serviceClient.SendAsync<ICollection<MapNameDTO>>(request, cancellationToken).ContinueWith<IDictionaryRange<int, MapName>>(
-                task =>
-                {
-                    var response = task.Result;
-                    if (response.Content == null)
-                    {
-                        return new DictionaryRange<int, MapName>(0);
-                    }
-
-                    var values = response.Content.Select(value => this.mapNameConverter.Convert(value, null)).ToList();
-                    var mapNames = new DictionaryRange<int, MapName>(values.Count)
-                    {
-                        SubtotalCount = values.Count,
-                        TotalCount = values.Count
-                    };
-
-                    foreach (var mapName in values)
-                    {
-                        mapName.Culture = request.Culture;
-                        mapNames.Add(mapName.MapId, mapName);
-                    }
-
-                    return mapNames;
-                },
-            cancellationToken);
-=======
-            var response = await this.serviceClient.SendAsync<ICollection<MapNameDataContract>>(request, cancellationToken).ConfigureAwait(false);
-            if (response.Content == null)
-            {
-                return new DictionaryRange<int, MapName>(0);
-            }
-
-            var values = response.Content.Select(this.converterForMapName.Convert).ToList();
-            var mapNames = new DictionaryRange<int, MapName>(values.Count)
-            {
-                SubtotalCount = values.Count,
-                TotalCount = values.Count
-            };
-
-            foreach (var mapName in values)
-            {
-                mapName.Culture = request.Culture;
-                mapNames.Add(mapName.MapId, mapName);
-            }
-
-            return mapNames;
->>>>>>> 3762cee5
-        }
-
-        /// <inheritdoc />
-        Task<IDictionaryRange<int, MapName>> IRepository<int, MapName>.FindAllAsync(ICollection<int> identifiers)
-        {
-            throw new NotSupportedException();
-        }
-
-        /// <inheritdoc />
-        Task<IDictionaryRange<int, MapName>> IRepository<int, MapName>.FindAllAsync(ICollection<int> identifiers, CancellationToken cancellationToken)
-        {
-            throw new NotSupportedException();
-        }
-
-        /// <inheritdoc />
-        Task<MapName> IRepository<int, MapName>.FindAsync(int identifier)
-        {
-            throw new NotSupportedException();
-        }
-
-        /// <inheritdoc />
-        Task<MapName> IRepository<int, MapName>.FindAsync(int identifier, CancellationToken cancellationToken)
-        {
-            throw new NotSupportedException();
-        }
-
-        /// <inheritdoc />
-        ICollectionPage<MapName> IPaginator<MapName>.FindPage(int pageIndex)
-        {
-            throw new NotSupportedException();
-        }
-
-        /// <inheritdoc />
-        ICollectionPage<MapName> IPaginator<MapName>.FindPage(int pageIndex, int pageSize)
-        {
-            throw new NotSupportedException();
-        }
-
-        /// <inheritdoc />
-        Task<ICollectionPage<MapName>> IPaginator<MapName>.FindPageAsync(int pageIndex)
-        {
-            throw new NotSupportedException();
-        }
-
-        /// <inheritdoc />
-        Task<ICollectionPage<MapName>> IPaginator<MapName>.FindPageAsync(int pageIndex, CancellationToken cancellationToken)
-        {
-            throw new NotSupportedException();
-        }
-
-        /// <inheritdoc />
-        Task<ICollectionPage<MapName>> IPaginator<MapName>.FindPageAsync(int pageIndex, int pageSize)
-        {
-            throw new NotSupportedException();
-        }
-
-        /// <inheritdoc />
-        Task<ICollectionPage<MapName>> IPaginator<MapName>.FindPageAsync(int pageIndex, int pageSize, CancellationToken cancellationToken)
-        {
-            throw new NotSupportedException();
-        }
-    }
+﻿// --------------------------------------------------------------------------------------------------------------------
+// <copyright file="MapNameRepository.cs" company="GW2.NET Coding Team">
+//   This product is licensed under the GNU General Public License version 2 (GPLv2). See the License in the project root folder or the following page: http://www.gnu.org/licenses/gpl-2.0.html
+// </copyright>
+// <summary>
+//   Represents a repository that retrieves data from the /v1/map_names.json interface.
+// </summary>
+// --------------------------------------------------------------------------------------------------------------------
+
+namespace GW2NET.V1.Maps
+{
+    using System;
+    using System.Collections.Generic;
+    using System.Globalization;
+    using System.Linq;
+    using System.Threading;
+    using System.Threading.Tasks;
+
+    using GW2NET.Common;
+    using GW2NET.Maps;
+    using GW2NET.V1.Maps.Json;
+
+    /// <summary>Represents a repository that retrieves data from the /v1/map_names.json interface.</summary>
+    public class MapNameRepository : IMapNameRepository
+    {
+        private readonly IConverter<MapNameDTO, MapName> mapNameConverter;
+
+        private readonly IServiceClient serviceClient;
+
+        /// <summary>Initializes a new instance of the <see cref="MapNameRepository"/> class.</summary>
+        /// <param name="serviceClient"></param>
+        /// <param name="mapNameConverter">The converter for <see cref="MapName"/>.</param>
+        public MapNameRepository(IServiceClient serviceClient, IConverter<MapNameDTO, MapName> mapNameConverter)
+        {
+            if (serviceClient == null)
+            {
+                throw new ArgumentNullException("serviceClient");
+            }
+
+            if (mapNameConverter == null)
+            {
+                throw new ArgumentNullException("mapNameConverter");
+            }
+
+            this.serviceClient = serviceClient;
+            this.mapNameConverter = mapNameConverter;
+        }
+
+        /// <inheritdoc />
+        CultureInfo ILocalizable.Culture { get; set; }
+
+        /// <inheritdoc />
+        ICollection<int> IDiscoverable<int>.Discover()
+        {
+            throw new NotSupportedException();
+        }
+
+        /// <inheritdoc />
+        Task<ICollection<int>> IDiscoverable<int>.DiscoverAsync()
+        {
+            throw new NotSupportedException();
+        }
+
+        /// <inheritdoc />
+        Task<ICollection<int>> IDiscoverable<int>.DiscoverAsync(CancellationToken cancellationToken)
+        {
+            throw new NotSupportedException();
+        }
+
+        /// <inheritdoc />
+        MapName IRepository<int, MapName>.Find(int identifier)
+        {
+            throw new NotSupportedException();
+        }
+
+        /// <inheritdoc />
+        IDictionaryRange<int, MapName> IRepository<int, MapName>.FindAll()
+        {
+            IMapNameRepository self = this;
+            var request = new MapNameRequest
+            {
+                Culture = self.Culture
+            };
+            var response = this.serviceClient.Send<ICollection<MapNameDTO>>(request);
+            if (response.Content == null)
+            {
+                return new DictionaryRange<int, MapName>(0);
+            }
+
+            var values = response.Content.Select(value => this.mapNameConverter.Convert(value, null)).ToList();
+            var mapNames = new DictionaryRange<int, MapName>(values.Count)
+            {
+                SubtotalCount = values.Count,
+                TotalCount = values.Count
+            };
+
+            foreach (var mapName in values)
+            {
+                mapName.Culture = request.Culture;
+                mapNames.Add(mapName.MapId, mapName);
+            }
+
+            return mapNames;
+        }
+
+        /// <inheritdoc />
+        IDictionaryRange<int, MapName> IRepository<int, MapName>.FindAll(ICollection<int> identifiers)
+        {
+            throw new NotSupportedException();
+        }
+
+        /// <inheritdoc />
+        Task<IDictionaryRange<int, MapName>> IRepository<int, MapName>.FindAllAsync()
+        {
+            IMapNameRepository self = this;
+            return self.FindAllAsync(CancellationToken.None);
+        }
+
+        /// <inheritdoc />
+        async Task<IDictionaryRange<int, MapName>> IRepository<int, MapName>.FindAllAsync(CancellationToken cancellationToken)
+        {
+            IMapNameRepository self = this;
+            var request = new MapNameRequest
+            {
+                Culture = self.Culture
+            };
+            var response = await this.serviceClient.SendAsync<ICollection<MapNameDTO>>(request, cancellationToken).ConfigureAwait(false);
+            if (response.Content == null)
+            {
+                return new DictionaryRange<int, MapName>(0);
+            }
+
+            var values = response.Content.Select(value => this.mapNameConverter.Convert(value, null)).ToList();
+            var mapNames = new DictionaryRange<int, MapName>(values.Count)
+            {
+                SubtotalCount = values.Count,
+                TotalCount = values.Count
+            };
+
+            foreach (var mapName in values)
+            {
+                mapName.Culture = request.Culture;
+                mapNames.Add(mapName.MapId, mapName);
+            }
+
+            return mapNames;
+        }
+
+        /// <inheritdoc />
+        Task<IDictionaryRange<int, MapName>> IRepository<int, MapName>.FindAllAsync(ICollection<int> identifiers)
+        {
+            throw new NotSupportedException();
+        }
+
+        /// <inheritdoc />
+        Task<IDictionaryRange<int, MapName>> IRepository<int, MapName>.FindAllAsync(ICollection<int> identifiers, CancellationToken cancellationToken)
+        {
+            throw new NotSupportedException();
+        }
+
+        /// <inheritdoc />
+        Task<MapName> IRepository<int, MapName>.FindAsync(int identifier)
+        {
+            throw new NotSupportedException();
+        }
+
+        /// <inheritdoc />
+        Task<MapName> IRepository<int, MapName>.FindAsync(int identifier, CancellationToken cancellationToken)
+        {
+            throw new NotSupportedException();
+        }
+
+        /// <inheritdoc />
+        ICollectionPage<MapName> IPaginator<MapName>.FindPage(int pageIndex)
+        {
+            throw new NotSupportedException();
+        }
+
+        /// <inheritdoc />
+        ICollectionPage<MapName> IPaginator<MapName>.FindPage(int pageIndex, int pageSize)
+        {
+            throw new NotSupportedException();
+        }
+
+        /// <inheritdoc />
+        Task<ICollectionPage<MapName>> IPaginator<MapName>.FindPageAsync(int pageIndex)
+        {
+            throw new NotSupportedException();
+        }
+
+        /// <inheritdoc />
+        Task<ICollectionPage<MapName>> IPaginator<MapName>.FindPageAsync(int pageIndex, CancellationToken cancellationToken)
+        {
+            throw new NotSupportedException();
+        }
+
+        /// <inheritdoc />
+        Task<ICollectionPage<MapName>> IPaginator<MapName>.FindPageAsync(int pageIndex, int pageSize)
+        {
+            throw new NotSupportedException();
+        }
+
+        /// <inheritdoc />
+        Task<ICollectionPage<MapName>> IPaginator<MapName>.FindPageAsync(int pageIndex, int pageSize, CancellationToken cancellationToken)
+        {
+            throw new NotSupportedException();
+        }
+    }
 }