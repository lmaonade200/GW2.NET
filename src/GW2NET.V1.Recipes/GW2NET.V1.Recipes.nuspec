﻿<?xml version="1.0" encoding="utf-8"?>
<package xmlns="http://schemas.microsoft.com/packaging/2011/08/nuspec.xsd">
  <metadata>
    <id>$id$</id>
    <version>$version$</version>
    <title>$title$</title>
    <authors>$author$</authors>
    <owners>$author$</owners>
    <licenseUrl><![CDATA[https://gw2dotnet.codeplex.com/license]]></licenseUrl>
    <projectUrl><![CDATA[https://gw2dotnet.codeplex.com/]]></projectUrl>
    <requireLicenseAcceptance>true</requireLicenseAcceptance>
    <summary>$description$</summary>
    <description>
      Includes GW2NET.V1.Recipes.dll

      $description$
      <![CDATA[https://wiki.guildwars2.com/index.php?title=API:1/recipes&oldid=657957]]>
      <![CDATA[https://wiki.guildwars2.com/index.php?title=API:1/recipe_details&oldid=868643]]>
      
      Supported platforms:
      - .NET Framework 4.5+
      - Windows 8
      - Windows Phone 8.1
      - Portable Class Libraries
    </description>
<<<<<<< HEAD
    <releaseNotes>Fixing regressions in json converters for /v1/recipe_details.json</releaseNotes>
=======
    <releaseNotes><![CDATA[https://github.com/Ruhrpottpatriot/GW2.NET/releases/tag/v$version$]]></releaseNotes>
>>>>>>> 3762cee5
    <copyright>GNU General Public License version 2 (GPLv2)</copyright>
    <language>en, es, de, fr</language>
    <tags>GW2</tags>
    <dependencies>
      <dependency id="GW2NET.Core" version="[$version$,2.0)" />
    </dependencies>
  </metadata>
</package><|MERGE_RESOLUTION|>--- conflicted
+++ resolved
@@ -1,38 +1,34 @@
-﻿<?xml version="1.0" encoding="utf-8"?>
-<package xmlns="http://schemas.microsoft.com/packaging/2011/08/nuspec.xsd">
-  <metadata>
-    <id>$id$</id>
-    <version>$version$</version>
-    <title>$title$</title>
-    <authors>$author$</authors>
-    <owners>$author$</owners>
-    <licenseUrl><![CDATA[https://gw2dotnet.codeplex.com/license]]></licenseUrl>
-    <projectUrl><![CDATA[https://gw2dotnet.codeplex.com/]]></projectUrl>
-    <requireLicenseAcceptance>true</requireLicenseAcceptance>
-    <summary>$description$</summary>
-    <description>
-      Includes GW2NET.V1.Recipes.dll
-
-      $description$
-      <![CDATA[https://wiki.guildwars2.com/index.php?title=API:1/recipes&oldid=657957]]>
-      <![CDATA[https://wiki.guildwars2.com/index.php?title=API:1/recipe_details&oldid=868643]]>
-      
-      Supported platforms:
-      - .NET Framework 4.5+
-      - Windows 8
-      - Windows Phone 8.1
-      - Portable Class Libraries
-    </description>
-<<<<<<< HEAD
-    <releaseNotes>Fixing regressions in json converters for /v1/recipe_details.json</releaseNotes>
-=======
-    <releaseNotes><![CDATA[https://github.com/Ruhrpottpatriot/GW2.NET/releases/tag/v$version$]]></releaseNotes>
->>>>>>> 3762cee5
-    <copyright>GNU General Public License version 2 (GPLv2)</copyright>
-    <language>en, es, de, fr</language>
-    <tags>GW2</tags>
-    <dependencies>
-      <dependency id="GW2NET.Core" version="[$version$,2.0)" />
-    </dependencies>
-  </metadata>
+﻿<?xml version="1.0" encoding="utf-8"?>
+<package xmlns="http://schemas.microsoft.com/packaging/2011/08/nuspec.xsd">
+  <metadata>
+    <id>$id$</id>
+    <version>$version$</version>
+    <title>$title$</title>
+    <authors>$author$</authors>
+    <owners>$author$</owners>
+    <licenseUrl><![CDATA[https://gw2dotnet.codeplex.com/license]]></licenseUrl>
+    <projectUrl><![CDATA[https://gw2dotnet.codeplex.com/]]></projectUrl>
+    <requireLicenseAcceptance>true</requireLicenseAcceptance>
+    <summary>$description$</summary>
+    <description>
+      Includes GW2NET.V1.Recipes.dll
+
+      $description$
+      <![CDATA[https://wiki.guildwars2.com/index.php?title=API:1/recipes&oldid=657957]]>
+      <![CDATA[https://wiki.guildwars2.com/index.php?title=API:1/recipe_details&oldid=868643]]>
+      
+      Supported platforms:
+      - .NET Framework 4.5+
+      - Windows 8
+      - Windows Phone 8.1
+      - Portable Class Libraries
+    </description>
+    <releaseNotes><![CDATA[https://github.com/Ruhrpottpatriot/GW2.NET/releases/tag/v$version$]]></releaseNotes>
+    <copyright>GNU General Public License version 2 (GPLv2)</copyright>
+    <language>en, es, de, fr</language>
+    <tags>GW2</tags>
+    <dependencies>
+      <dependency id="GW2NET.Core" version="[$version$,2.0)" />
+    </dependencies>
+  </metadata>
 </package>