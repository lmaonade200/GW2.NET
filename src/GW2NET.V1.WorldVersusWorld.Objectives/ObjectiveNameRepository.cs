--- conflicted
+++ resolved
@@ -1,235 +1,208 @@
-﻿// --------------------------------------------------------------------------------------------------------------------
-// <copyright file="ObjectiveNameRepository.cs" company="GW2.NET Coding Team">
-//   This product is licensed under the GNU General Public License version 2 (GPLv2). See the License in the project root folder or the following page: http://www.gnu.org/licenses/gpl-2.0.html
-// </copyright>
-// <summary>
-//   Represents a repository that retrieves data from the /v1/wvw/objective_names.json interface.
-// </summary>
-// --------------------------------------------------------------------------------------------------------------------
-
-namespace GW2NET.V1.WorldVersusWorld.Objectives
-{
-    using System;
-    using System.Collections.Generic;
-    using System.Globalization;
-    using System.Linq;
-    using System.Threading;
-    using System.Threading.Tasks;
-    using GW2NET.Common;
-    using GW2NET.V1.WorldVersusWorld.Objectives.Json;
-    using GW2NET.WorldVersusWorld;
-
-    /// <summary>Represents a repository that retrieves data from the /v1/wvw/objective_names.json interface.</summary>
-    public class ObjectiveNameRepository : IObjectiveNameRepository
-    {
-        private readonly IConverter<ObjectiveNameDTO, ObjectiveName> objectiveNameConverter;
-
-        private readonly IServiceClient serviceClient;
-
-        /// <summary>Initializes a new instance of the <see cref="ObjectiveNameRepository"/> class.</summary>
-        /// <param name="serviceClient"></param>
-        /// <param name="objectiveNameConverter">The converter <see cref="ObjectiveName"/>.</param>
-        public ObjectiveNameRepository(IServiceClient serviceClient, IConverter<ObjectiveNameDTO, ObjectiveName> objectiveNameConverter)
-        {
-            if (serviceClient == null)
-            {
-                throw new ArgumentNullException("serviceClient");
-            }
-
-            if (objectiveNameConverter == null)
-            {
-                throw new ArgumentNullException("objectiveNameConverter");
-            }
-
-            this.serviceClient = serviceClient;
-            this.objectiveNameConverter = objectiveNameConverter;
-        }
-
-        /// <inheritdoc />
-        CultureInfo ILocalizable.Culture { get; set; }
-
-        /// <inheritdoc />
-        ICollection<int> IDiscoverable<int>.Discover()
-        {
-            throw new NotSupportedException();
-        }
-
-        /// <inheritdoc />
-        Task<ICollection<int>> IDiscoverable<int>.DiscoverAsync()
-        {
-            throw new NotSupportedException();
-        }
-
-        /// <inheritdoc />
-        Task<ICollection<int>> IDiscoverable<int>.DiscoverAsync(CancellationToken cancellationToken)
-        {
-            throw new NotSupportedException();
-        }
-
-        /// <inheritdoc />
-        ObjectiveName IRepository<int, ObjectiveName>.Find(int identifier)
-        {
-            throw new NotSupportedException();
-        }
-
-        /// <inheritdoc />
-        IDictionaryRange<int, ObjectiveName> IRepository<int, ObjectiveName>.FindAll()
-        {
-            IObjectiveNameRepository self = this;
-            var request = new ObjectiveNameRequest
-            {
-                Culture = self.Culture
-            };
-            var response = this.serviceClient.Send<ICollection<ObjectiveNameDTO>>(request);
-            if (response.Content == null)
-            {
-                return new DictionaryRange<int, ObjectiveName>(0);
-            }
-
-            var values = response.Content.Select(value => this.objectiveNameConverter.Convert(value, null)).ToList();
-            var objectiveNames = new DictionaryRange<int, ObjectiveName>(values.Count)
-            {
-                SubtotalCount = values.Count,
-                TotalCount = values.Count
-            };
-
-            foreach (var objectiveName in values)
-            {
-                objectiveName.Culture = request.Culture;
-                objectiveNames.Add(objectiveName.ObjectiveId, objectiveName);
-            }
-
-            return objectiveNames;
-        }
-
-        /// <inheritdoc />
-        IDictionaryRange<int, ObjectiveName> IRepository<int, ObjectiveName>.FindAll(ICollection<int> identifiers)
-        {
-            throw new NotSupportedException();
-        }
-
-        /// <inheritdoc />
-        Task<IDictionaryRange<int, ObjectiveName>> IRepository<int, ObjectiveName>.FindAllAsync()
-        {
-            IObjectiveNameRepository self = this;
-            return self.FindAllAsync(CancellationToken.None);
-        }
-
-        /// <inheritdoc />
-        async Task<IDictionaryRange<int, ObjectiveName>> IRepository<int, ObjectiveName>.FindAllAsync(CancellationToken cancellationToken)
-        {
-            IObjectiveNameRepository self = this;
-            var request = new ObjectiveNameRequest
-            {
-                Culture = self.Culture
-            };
-<<<<<<< HEAD
-            return this.serviceClient.SendAsync<ICollection<ObjectiveNameDTO>>(request, cancellationToken).ContinueWith<IDictionaryRange<int, ObjectiveName>>(
-                task =>
-            {
-                var response = task.Result;
-                if (response.Content == null)
-                {
-                    return new DictionaryRange<int, ObjectiveName>(0);
-                }
-
-                var values = response.Content.Select(value => this.objectiveNameConverter.Convert(value, null)).ToList();
-                var objectiveNames = new DictionaryRange<int, ObjectiveName>(values.Count)
-                {
-                    SubtotalCount = values.Count,
-                    TotalCount = values.Count
-                };
-
-                foreach (var objectiveName in values)
-                {
-                    objectiveName.Culture = request.Culture;
-                    objectiveNames.Add(objectiveName.ObjectiveId, objectiveName);
-                }
-
-                return objectiveNames;
-            }, cancellationToken);
-=======
-            var response = await this.serviceClient.SendAsync<ICollection<ObjectiveNameDataContract>>(request, cancellationToken).ConfigureAwait(false);
-            if (response.Content == null)
-            {
-                return new DictionaryRange<int, ObjectiveName>(0);
-            }
-
-            var values = response.Content.Select(this.converterForObjectiveName.Convert).ToList();
-            var objectiveNames = new DictionaryRange<int, ObjectiveName>(values.Count)
-            {
-                SubtotalCount = values.Count,
-                TotalCount = values.Count
-            };
-
-            foreach (var objectiveName in values)
-            {
-                objectiveName.Culture = request.Culture;
-                objectiveNames.Add(objectiveName.ObjectiveId, objectiveName);
-            }
-
-            return objectiveNames;
->>>>>>> 3762cee5
-        }
-
-        /// <inheritdoc />
-        Task<IDictionaryRange<int, ObjectiveName>> IRepository<int, ObjectiveName>.FindAllAsync(ICollection<int> identifiers)
-        {
-            throw new NotSupportedException();
-        }
-
-        /// <inheritdoc />
-        Task<IDictionaryRange<int, ObjectiveName>> IRepository<int, ObjectiveName>.FindAllAsync(ICollection<int> identifiers, CancellationToken cancellationToken)
-        {
-            throw new NotSupportedException();
-        }
-
-        /// <inheritdoc />
-        Task<ObjectiveName> IRepository<int, ObjectiveName>.FindAsync(int identifier)
-        {
-            throw new NotSupportedException();
-        }
-
-        /// <inheritdoc />
-        Task<ObjectiveName> IRepository<int, ObjectiveName>.FindAsync(int identifier, CancellationToken cancellationToken)
-        {
-            throw new NotSupportedException();
-        }
-
-        /// <inheritdoc />
-        ICollectionPage<ObjectiveName> IPaginator<ObjectiveName>.FindPage(int pageIndex)
-        {
-            throw new NotSupportedException();
-        }
-
-        /// <inheritdoc />
-        ICollectionPage<ObjectiveName> IPaginator<ObjectiveName>.FindPage(int pageIndex, int pageSize)
-        {
-            throw new NotSupportedException();
-        }
-
-        /// <inheritdoc />
-        Task<ICollectionPage<ObjectiveName>> IPaginator<ObjectiveName>.FindPageAsync(int pageIndex)
-        {
-            throw new NotSupportedException();
-        }
-
-        /// <inheritdoc />
-        Task<ICollectionPage<ObjectiveName>> IPaginator<ObjectiveName>.FindPageAsync(int pageIndex, CancellationToken cancellationToken)
-        {
-            throw new NotSupportedException();
-        }
-
-        /// <inheritdoc />
-        Task<ICollectionPage<ObjectiveName>> IPaginator<ObjectiveName>.FindPageAsync(int pageIndex, int pageSize)
-        {
-            throw new NotSupportedException();
-        }
-
-        /// <inheritdoc />
-        Task<ICollectionPage<ObjectiveName>> IPaginator<ObjectiveName>.FindPageAsync(int pageIndex, int pageSize, CancellationToken cancellationToken)
-        {
-            throw new NotSupportedException();
-        }
-    }
+﻿// --------------------------------------------------------------------------------------------------------------------
+// <copyright file="ObjectiveNameRepository.cs" company="GW2.NET Coding Team">
+//   This product is licensed under the GNU General Public License version 2 (GPLv2). See the License in the project root folder or the following page: http://www.gnu.org/licenses/gpl-2.0.html
+// </copyright>
+// <summary>
+//   Represents a repository that retrieves data from the /v1/wvw/objective_names.json interface.
+// </summary>
+// --------------------------------------------------------------------------------------------------------------------
+
+namespace GW2NET.V1.WorldVersusWorld.Objectives
+{
+    using System;
+    using System.Collections.Generic;
+    using System.Globalization;
+    using System.Linq;
+    using System.Threading;
+    using System.Threading.Tasks;
+    using GW2NET.Common;
+    using GW2NET.V1.WorldVersusWorld.Objectives.Json;
+    using GW2NET.WorldVersusWorld;
+
+    /// <summary>Represents a repository that retrieves data from the /v1/wvw/objective_names.json interface.</summary>
+    public class ObjectiveNameRepository : IObjectiveNameRepository
+    {
+        private readonly IConverter<ObjectiveNameDTO, ObjectiveName> objectiveNameConverter;
+
+        private readonly IServiceClient serviceClient;
+
+        /// <summary>Initializes a new instance of the <see cref="ObjectiveNameRepository"/> class.</summary>
+        /// <param name="serviceClient"></param>
+        /// <param name="objectiveNameConverter">The converter <see cref="ObjectiveName"/>.</param>
+        public ObjectiveNameRepository(IServiceClient serviceClient, IConverter<ObjectiveNameDTO, ObjectiveName> objectiveNameConverter)
+        {
+            if (serviceClient == null)
+            {
+                throw new ArgumentNullException("serviceClient");
+            }
+
+            if (objectiveNameConverter == null)
+            {
+                throw new ArgumentNullException("objectiveNameConverter");
+            }
+
+            this.serviceClient = serviceClient;
+            this.objectiveNameConverter = objectiveNameConverter;
+        }
+
+        /// <inheritdoc />
+        CultureInfo ILocalizable.Culture { get; set; }
+
+        /// <inheritdoc />
+        ICollection<int> IDiscoverable<int>.Discover()
+        {
+            throw new NotSupportedException();
+        }
+
+        /// <inheritdoc />
+        Task<ICollection<int>> IDiscoverable<int>.DiscoverAsync()
+        {
+            throw new NotSupportedException();
+        }
+
+        /// <inheritdoc />
+        Task<ICollection<int>> IDiscoverable<int>.DiscoverAsync(CancellationToken cancellationToken)
+        {
+            throw new NotSupportedException();
+        }
+
+        /// <inheritdoc />
+        ObjectiveName IRepository<int, ObjectiveName>.Find(int identifier)
+        {
+            throw new NotSupportedException();
+        }
+
+        /// <inheritdoc />
+        IDictionaryRange<int, ObjectiveName> IRepository<int, ObjectiveName>.FindAll()
+        {
+            IObjectiveNameRepository self = this;
+            var request = new ObjectiveNameRequest
+            {
+                Culture = self.Culture
+            };
+            var response = this.serviceClient.Send<ICollection<ObjectiveNameDTO>>(request);
+            if (response.Content == null)
+            {
+                return new DictionaryRange<int, ObjectiveName>(0);
+            }
+
+            var values = response.Content.Select(value => this.objectiveNameConverter.Convert(value, null)).ToList();
+            var objectiveNames = new DictionaryRange<int, ObjectiveName>(values.Count)
+            {
+                SubtotalCount = values.Count,
+                TotalCount = values.Count
+            };
+
+            foreach (var objectiveName in values)
+            {
+                objectiveName.Culture = request.Culture;
+                objectiveNames.Add(objectiveName.ObjectiveId, objectiveName);
+            }
+
+            return objectiveNames;
+        }
+
+        /// <inheritdoc />
+        IDictionaryRange<int, ObjectiveName> IRepository<int, ObjectiveName>.FindAll(ICollection<int> identifiers)
+        {
+            throw new NotSupportedException();
+        }
+
+        /// <inheritdoc />
+        Task<IDictionaryRange<int, ObjectiveName>> IRepository<int, ObjectiveName>.FindAllAsync()
+        {
+            IObjectiveNameRepository self = this;
+            return self.FindAllAsync(CancellationToken.None);
+        }
+
+        /// <inheritdoc />
+        async Task<IDictionaryRange<int, ObjectiveName>> IRepository<int, ObjectiveName>.FindAllAsync(CancellationToken cancellationToken)
+        {
+            IObjectiveNameRepository self = this;
+            var request = new ObjectiveNameRequest
+            {
+                Culture = self.Culture
+            };
+            var response = await this.serviceClient.SendAsync<ICollection<ObjectiveNameDTO>>(request, cancellationToken).ConfigureAwait(false);
+            if (response.Content == null)
+            {
+                return new DictionaryRange<int, ObjectiveName>(0);
+            }
+
+            var values = response.Content.Select(value => this.objectiveNameConverter.Convert(value, null)).ToList();
+            var objectiveNames = new DictionaryRange<int, ObjectiveName>(values.Count)
+            {
+                SubtotalCount = values.Count,
+                TotalCount = values.Count
+            };
+
+            foreach (var objectiveName in values)
+            {
+                objectiveName.Culture = request.Culture;
+                objectiveNames.Add(objectiveName.ObjectiveId, objectiveName);
+            }
+
+            return objectiveNames;
+        }
+
+        /// <inheritdoc />
+        Task<IDictionaryRange<int, ObjectiveName>> IRepository<int, ObjectiveName>.FindAllAsync(ICollection<int> identifiers)
+        {
+            throw new NotSupportedException();
+        }
+
+        /// <inheritdoc />
+        Task<IDictionaryRange<int, ObjectiveName>> IRepository<int, ObjectiveName>.FindAllAsync(ICollection<int> identifiers, CancellationToken cancellationToken)
+        {
+            throw new NotSupportedException();
+        }
+
+        /// <inheritdoc />
+        Task<ObjectiveName> IRepository<int, ObjectiveName>.FindAsync(int identifier)
+        {
+            throw new NotSupportedException();
+        }
+
+        /// <inheritdoc />
+        Task<ObjectiveName> IRepository<int, ObjectiveName>.FindAsync(int identifier, CancellationToken cancellationToken)
+        {
+            throw new NotSupportedException();
+        }
+
+        /// <inheritdoc />
+        ICollectionPage<ObjectiveName> IPaginator<ObjectiveName>.FindPage(int pageIndex)
+        {
+            throw new NotSupportedException();
+        }
+
+        /// <inheritdoc />
+        ICollectionPage<ObjectiveName> IPaginator<ObjectiveName>.FindPage(int pageIndex, int pageSize)
+        {
+            throw new NotSupportedException();
+        }
+
+        /// <inheritdoc />
+        Task<ICollectionPage<ObjectiveName>> IPaginator<ObjectiveName>.FindPageAsync(int pageIndex)
+        {
+            throw new NotSupportedException();
+        }
+
+        /// <inheritdoc />
+        Task<ICollectionPage<ObjectiveName>> IPaginator<ObjectiveName>.FindPageAsync(int pageIndex, CancellationToken cancellationToken)
+        {
+            throw new NotSupportedException();
+        }
+
+        /// <inheritdoc />
+        Task<ICollectionPage<ObjectiveName>> IPaginator<ObjectiveName>.FindPageAsync(int pageIndex, int pageSize)
+        {
+            throw new NotSupportedException();
+        }
+
+        /// <inheritdoc />
+        Task<ICollectionPage<ObjectiveName>> IPaginator<ObjectiveName>.FindPageAsync(int pageIndex, int pageSize, CancellationToken cancellationToken)
+        {
+            throw new NotSupportedException();
+        }
+    }
 }