﻿// --------------------------------------------------------------------------------------------------------------------
// <copyright file="WorldRepository.cs" company="GW2.NET Coding Team">
//   This product is licensed under the GNU General Public License version 2 (GPLv2). See the License in the project root folder or the following page: http://www.gnu.org/licenses/gpl-2.0.html
// </copyright>
// <summary>
//   Represents a repository that retrieves data from the /v1/world_names.json interface.
// </summary>
// --------------------------------------------------------------------------------------------------------------------

namespace GW2NET.V1.Worlds
{
    using System;
    using System.Collections.Generic;
    using System.Diagnostics;
    using System.Diagnostics.CodeAnalysis;
    using System.Globalization;
    using System.Threading;
    using System.Threading.Tasks;
    using GW2NET.Common;
    using GW2NET.V1.Worlds.Json;
    using GW2NET.Worlds;

    /// <summary>Represents a repository that retrieves data from the /v1/world_names.json interface.</summary>
    public class WorldRepository : IWorldRepository
    {
        private readonly IConverter<ICollection<WorldDTO>, ICollection<World>> worldCollectionConverter;

        private readonly IServiceClient serviceClient;

        /// <summary>Initializes a new instance of the <see cref="WorldRepository"/> class.</summary>
        /// <param name="serviceClient"></param>
        /// <param name="worldCollectionConverter">The converter for <see cref="World"/>.</param>
        /// <exception cref="ArgumentNullException"><paramref name="serviceClient"/> is <c>null</c>.</exception>
        public WorldRepository(IServiceClient serviceClient, IConverter<ICollection<WorldDTO>, ICollection<World>> worldCollectionConverter)
        {
            if (serviceClient == null)
            {
                throw new ArgumentNullException("serviceClient");
            }

            if (worldCollectionConverter == null)
            {
                throw new ArgumentNullException("worldCollectionConverter");
            }

            this.serviceClient = serviceClient;
            this.worldCollectionConverter = worldCollectionConverter;
        }

        /// <inheritdoc />
        CultureInfo ILocalizable.Culture { get; set; }

        /// <inheritdoc />
        ICollection<int> IDiscoverable<int>.Discover()
        {
            throw new NotSupportedException();
        }

        /// <inheritdoc />
        Task<ICollection<int>> IDiscoverable<int>.DiscoverAsync()
        {
            throw new NotSupportedException();
        }

        /// <inheritdoc />
        Task<ICollection<int>> IDiscoverable<int>.DiscoverAsync(CancellationToken cancellationToken)
        {
            throw new NotSupportedException();
        }

        /// <inheritdoc />
        World IRepository<int, World>.Find(int identifier)
        {
            throw new NotSupportedException();
        }

        /// <inheritdoc />
        IDictionaryRange<int, World> IRepository<int, World>.FindAll()
        {
            IWorldRepository self = this;
            var request = new WorldNameRequest
            {
                Culture = self.Culture
            };
            var response = this.serviceClient.Send<ICollection<WorldDTO>>(request);
            var dataContracts = response.Content;
            if (dataContracts == null)
            {
                return new DictionaryRange<int, World>(0);
            }

            var worlds = new DictionaryRange<int, World>(dataContracts.Count)
            {
                SubtotalCount = dataContracts.Count,
                TotalCount = dataContracts.Count
            };

            foreach (var world in this.worldCollectionConverter.Convert(dataContracts, null))
            {
                world.Culture = request.Culture;
                worlds.Add(world.WorldId, world);
            }

            return worlds;
        }

        /// <inheritdoc />
        IDictionaryRange<int, World> IRepository<int, World>.FindAll(ICollection<int> identifiers)
        {
            throw new NotSupportedException();
        }

        /// <inheritdoc />
        Task<IDictionaryRange<int, World>> IRepository<int, World>.FindAllAsync()
        {
            IWorldRepository self = this;
            return self.FindAllAsync(CancellationToken.None);
        }

        /// <inheritdoc />
        async Task<IDictionaryRange<int, World>> IRepository<int, World>.FindAllAsync(CancellationToken cancellationToken)
        {
            IWorldRepository self = this;
            var request = new WorldNameRequest
            {
                Culture = self.Culture
            };
<<<<<<< HEAD
            var responseTask = this.serviceClient.SendAsync<ICollection<WorldDTO>>(request, cancellationToken);
            return responseTask.ContinueWith(task => this.ConvertAsyncResponse(task, request.Culture), cancellationToken);
=======
            var response = await this.serviceClient.SendAsync<ICollection<WorldDataContract>>(request, cancellationToken).ConfigureAwait(false);
            if (response.Content == null)
            {
                return new DictionaryRange<int, World>(0);
            }

            var worlds = new DictionaryRange<int, World>(response.Content.Count)
            {
                SubtotalCount = response.Content.Count,
                TotalCount = response.Content.Count
            };

            foreach (var world in this.converterForWorldCollection.Convert(response.Content))
            {
                world.Culture = request.Culture;
                worlds.Add(world.WorldId, world);
            }

            return worlds;
>>>>>>> 3762cee5
        }

        /// <inheritdoc />
        Task<IDictionaryRange<int, World>> IRepository<int, World>.FindAllAsync(ICollection<int> identifiers)
        {
            throw new NotSupportedException();
        }

        /// <inheritdoc />
        Task<IDictionaryRange<int, World>> IRepository<int, World>.FindAllAsync(ICollection<int> identifiers, CancellationToken cancellationToken)
        {
            throw new NotSupportedException();
        }

        /// <inheritdoc />
        Task<World> IRepository<int, World>.FindAsync(int identifier)
        {
            throw new NotSupportedException();
        }

        /// <inheritdoc />
        Task<World> IRepository<int, World>.FindAsync(int identifier, CancellationToken cancellationToken)
        {
            throw new NotSupportedException();
        }

        /// <inheritdoc />
        ICollectionPage<World> IPaginator<World>.FindPage(int pageIndex)
        {
            throw new NotSupportedException();
        }

        /// <inheritdoc />
        ICollectionPage<World> IPaginator<World>.FindPage(int pageIndex, int pageSize)
        {
            throw new NotSupportedException();
        }

        /// <inheritdoc />
        Task<ICollectionPage<World>> IPaginator<World>.FindPageAsync(int pageIndex)
        {
            throw new NotSupportedException();
        }

        /// <inheritdoc />
        Task<ICollectionPage<World>> IPaginator<World>.FindPageAsync(int pageIndex, CancellationToken cancellationToken)
        {
            throw new NotSupportedException();
        }

        /// <inheritdoc />
        Task<ICollectionPage<World>> IPaginator<World>.FindPageAsync(int pageIndex, int pageSize)
        {
            throw new NotSupportedException();
        }

        /// <inheritdoc />
        Task<ICollectionPage<World>> IPaginator<World>.FindPageAsync(int pageIndex, int pageSize, CancellationToken cancellationToken)
        {
            throw new NotSupportedException();
        }
<<<<<<< HEAD

        [SuppressMessage("StyleCop.CSharp.DocumentationRules", "SA1600:ElementsMustBeDocumented", Justification = "Not a public API.")]
        private IDictionaryRange<int, World> ConvertAsyncResponse(Task<IResponse<ICollection<WorldDTO>>> task, CultureInfo culture)
        {
            Debug.Assert(task != null, "task != null");
            var response = task.Result;
            var dataContracts = response.Content;
            if (dataContracts == null)
            {
                return new DictionaryRange<int, World>(0);
            }

            var worlds = new DictionaryRange<int, World>(dataContracts.Count)
            {
                SubtotalCount = dataContracts.Count,
                TotalCount = dataContracts.Count
            };

            foreach (var world in this.worldCollectionConverter.Convert(dataContracts, null))
            {
                world.Culture = culture;
                worlds.Add(world.WorldId, world);
            }

            return worlds;
        }
=======
>>>>>>> 3762cee5
    }
}<|MERGE_RESOLUTION|>--- conflicted
+++ resolved
@@ -1,243 +1,206 @@
-﻿// --------------------------------------------------------------------------------------------------------------------
-// <copyright file="WorldRepository.cs" company="GW2.NET Coding Team">
-//   This product is licensed under the GNU General Public License version 2 (GPLv2). See the License in the project root folder or the following page: http://www.gnu.org/licenses/gpl-2.0.html
-// </copyright>
-// <summary>
-//   Represents a repository that retrieves data from the /v1/world_names.json interface.
-// </summary>
-// --------------------------------------------------------------------------------------------------------------------
-
-namespace GW2NET.V1.Worlds
-{
-    using System;
-    using System.Collections.Generic;
-    using System.Diagnostics;
-    using System.Diagnostics.CodeAnalysis;
-    using System.Globalization;
-    using System.Threading;
-    using System.Threading.Tasks;
-    using GW2NET.Common;
-    using GW2NET.V1.Worlds.Json;
-    using GW2NET.Worlds;
-
-    /// <summary>Represents a repository that retrieves data from the /v1/world_names.json interface.</summary>
-    public class WorldRepository : IWorldRepository
-    {
-        private readonly IConverter<ICollection<WorldDTO>, ICollection<World>> worldCollectionConverter;
-
-        private readonly IServiceClient serviceClient;
-
-        /// <summary>Initializes a new instance of the <see cref="WorldRepository"/> class.</summary>
-        /// <param name="serviceClient"></param>
-        /// <param name="worldCollectionConverter">The converter for <see cref="World"/>.</param>
-        /// <exception cref="ArgumentNullException"><paramref name="serviceClient"/> is <c>null</c>.</exception>
-        public WorldRepository(IServiceClient serviceClient, IConverter<ICollection<WorldDTO>, ICollection<World>> worldCollectionConverter)
-        {
-            if (serviceClient == null)
-            {
-                throw new ArgumentNullException("serviceClient");
-            }
-
-            if (worldCollectionConverter == null)
-            {
-                throw new ArgumentNullException("worldCollectionConverter");
-            }
-
-            this.serviceClient = serviceClient;
-            this.worldCollectionConverter = worldCollectionConverter;
-        }
-
-        /// <inheritdoc />
-        CultureInfo ILocalizable.Culture { get; set; }
-
-        /// <inheritdoc />
-        ICollection<int> IDiscoverable<int>.Discover()
-        {
-            throw new NotSupportedException();
-        }
-
-        /// <inheritdoc />
-        Task<ICollection<int>> IDiscoverable<int>.DiscoverAsync()
-        {
-            throw new NotSupportedException();
-        }
-
-        /// <inheritdoc />
-        Task<ICollection<int>> IDiscoverable<int>.DiscoverAsync(CancellationToken cancellationToken)
-        {
-            throw new NotSupportedException();
-        }
-
-        /// <inheritdoc />
-        World IRepository<int, World>.Find(int identifier)
-        {
-            throw new NotSupportedException();
-        }
-
-        /// <inheritdoc />
-        IDictionaryRange<int, World> IRepository<int, World>.FindAll()
-        {
-            IWorldRepository self = this;
-            var request = new WorldNameRequest
-            {
-                Culture = self.Culture
-            };
-            var response = this.serviceClient.Send<ICollection<WorldDTO>>(request);
-            var dataContracts = response.Content;
-            if (dataContracts == null)
-            {
-                return new DictionaryRange<int, World>(0);
-            }
-
-            var worlds = new DictionaryRange<int, World>(dataContracts.Count)
-            {
-                SubtotalCount = dataContracts.Count,
-                TotalCount = dataContracts.Count
-            };
-
-            foreach (var world in this.worldCollectionConverter.Convert(dataContracts, null))
-            {
-                world.Culture = request.Culture;
-                worlds.Add(world.WorldId, world);
-            }
-
-            return worlds;
-        }
-
-        /// <inheritdoc />
-        IDictionaryRange<int, World> IRepository<int, World>.FindAll(ICollection<int> identifiers)
-        {
-            throw new NotSupportedException();
-        }
-
-        /// <inheritdoc />
-        Task<IDictionaryRange<int, World>> IRepository<int, World>.FindAllAsync()
-        {
-            IWorldRepository self = this;
-            return self.FindAllAsync(CancellationToken.None);
-        }
-
-        /// <inheritdoc />
-        async Task<IDictionaryRange<int, World>> IRepository<int, World>.FindAllAsync(CancellationToken cancellationToken)
-        {
-            IWorldRepository self = this;
-            var request = new WorldNameRequest
-            {
-                Culture = self.Culture
-            };
-<<<<<<< HEAD
-            var responseTask = this.serviceClient.SendAsync<ICollection<WorldDTO>>(request, cancellationToken);
-            return responseTask.ContinueWith(task => this.ConvertAsyncResponse(task, request.Culture), cancellationToken);
-=======
-            var response = await this.serviceClient.SendAsync<ICollection<WorldDataContract>>(request, cancellationToken).ConfigureAwait(false);
-            if (response.Content == null)
-            {
-                return new DictionaryRange<int, World>(0);
-            }
-
-            var worlds = new DictionaryRange<int, World>(response.Content.Count)
-            {
-                SubtotalCount = response.Content.Count,
-                TotalCount = response.Content.Count
-            };
-
-            foreach (var world in this.converterForWorldCollection.Convert(response.Content))
-            {
-                world.Culture = request.Culture;
-                worlds.Add(world.WorldId, world);
-            }
-
-            return worlds;
->>>>>>> 3762cee5
-        }
-
-        /// <inheritdoc />
-        Task<IDictionaryRange<int, World>> IRepository<int, World>.FindAllAsync(ICollection<int> identifiers)
-        {
-            throw new NotSupportedException();
-        }
-
-        /// <inheritdoc />
-        Task<IDictionaryRange<int, World>> IRepository<int, World>.FindAllAsync(ICollection<int> identifiers, CancellationToken cancellationToken)
-        {
-            throw new NotSupportedException();
-        }
-
-        /// <inheritdoc />
-        Task<World> IRepository<int, World>.FindAsync(int identifier)
-        {
-            throw new NotSupportedException();
-        }
-
-        /// <inheritdoc />
-        Task<World> IRepository<int, World>.FindAsync(int identifier, CancellationToken cancellationToken)
-        {
-            throw new NotSupportedException();
-        }
-
-        /// <inheritdoc />
-        ICollectionPage<World> IPaginator<World>.FindPage(int pageIndex)
-        {
-            throw new NotSupportedException();
-        }
-
-        /// <inheritdoc />
-        ICollectionPage<World> IPaginator<World>.FindPage(int pageIndex, int pageSize)
-        {
-            throw new NotSupportedException();
-        }
-
-        /// <inheritdoc />
-        Task<ICollectionPage<World>> IPaginator<World>.FindPageAsync(int pageIndex)
-        {
-            throw new NotSupportedException();
-        }
-
-        /// <inheritdoc />
-        Task<ICollectionPage<World>> IPaginator<World>.FindPageAsync(int pageIndex, CancellationToken cancellationToken)
-        {
-            throw new NotSupportedException();
-        }
-
-        /// <inheritdoc />
-        Task<ICollectionPage<World>> IPaginator<World>.FindPageAsync(int pageIndex, int pageSize)
-        {
-            throw new NotSupportedException();
-        }
-
-        /// <inheritdoc />
-        Task<ICollectionPage<World>> IPaginator<World>.FindPageAsync(int pageIndex, int pageSize, CancellationToken cancellationToken)
-        {
-            throw new NotSupportedException();
-        }
-<<<<<<< HEAD
-
-        [SuppressMessage("StyleCop.CSharp.DocumentationRules", "SA1600:ElementsMustBeDocumented", Justification = "Not a public API.")]
-        private IDictionaryRange<int, World> ConvertAsyncResponse(Task<IResponse<ICollection<WorldDTO>>> task, CultureInfo culture)
-        {
-            Debug.Assert(task != null, "task != null");
-            var response = task.Result;
-            var dataContracts = response.Content;
-            if (dataContracts == null)
-            {
-                return new DictionaryRange<int, World>(0);
-            }
-
-            var worlds = new DictionaryRange<int, World>(dataContracts.Count)
-            {
-                SubtotalCount = dataContracts.Count,
-                TotalCount = dataContracts.Count
-            };
-
-            foreach (var world in this.worldCollectionConverter.Convert(dataContracts, null))
-            {
-                world.Culture = culture;
-                worlds.Add(world.WorldId, world);
-            }
-
-            return worlds;
-        }
-=======
->>>>>>> 3762cee5
-    }
+﻿// --------------------------------------------------------------------------------------------------------------------
+// <copyright file="WorldRepository.cs" company="GW2.NET Coding Team">
+//   This product is licensed under the GNU General Public License version 2 (GPLv2). See the License in the project root folder or the following page: http://www.gnu.org/licenses/gpl-2.0.html
+// </copyright>
+// <summary>
+//   Represents a repository that retrieves data from the /v1/world_names.json interface.
+// </summary>
+// --------------------------------------------------------------------------------------------------------------------
+
+namespace GW2NET.V1.Worlds
+{
+    using System;
+    using System.Collections.Generic;
+    using System.Globalization;
+    using System.Threading;
+    using System.Threading.Tasks;
+    using GW2NET.Common;
+    using GW2NET.V1.Worlds.Json;
+    using GW2NET.Worlds;
+
+    /// <summary>Represents a repository that retrieves data from the /v1/world_names.json interface.</summary>
+    public class WorldRepository : IWorldRepository
+    {
+        private readonly IConverter<ICollection<WorldDTO>, ICollection<World>> worldCollectionConverter;
+
+        private readonly IServiceClient serviceClient;
+
+        /// <summary>Initializes a new instance of the <see cref="WorldRepository"/> class.</summary>
+        /// <param name="serviceClient"></param>
+        /// <param name="worldCollectionConverter">The converter for <see cref="World"/>.</param>
+        /// <exception cref="ArgumentNullException"><paramref name="serviceClient"/> is <c>null</c>.</exception>
+        public WorldRepository(IServiceClient serviceClient, IConverter<ICollection<WorldDTO>, ICollection<World>> worldCollectionConverter)
+        {
+            if (serviceClient == null)
+            {
+                throw new ArgumentNullException("serviceClient");
+            }
+
+            if (worldCollectionConverter == null)
+            {
+                throw new ArgumentNullException("worldCollectionConverter");
+            }
+
+            this.serviceClient = serviceClient;
+            this.worldCollectionConverter = worldCollectionConverter;
+        }
+
+        /// <inheritdoc />
+        CultureInfo ILocalizable.Culture { get; set; }
+
+        /// <inheritdoc />
+        ICollection<int> IDiscoverable<int>.Discover()
+        {
+            throw new NotSupportedException();
+        }
+
+        /// <inheritdoc />
+        Task<ICollection<int>> IDiscoverable<int>.DiscoverAsync()
+        {
+            throw new NotSupportedException();
+        }
+
+        /// <inheritdoc />
+        Task<ICollection<int>> IDiscoverable<int>.DiscoverAsync(CancellationToken cancellationToken)
+        {
+            throw new NotSupportedException();
+        }
+
+        /// <inheritdoc />
+        World IRepository<int, World>.Find(int identifier)
+        {
+            throw new NotSupportedException();
+        }
+
+        /// <inheritdoc />
+        IDictionaryRange<int, World> IRepository<int, World>.FindAll()
+        {
+            IWorldRepository self = this;
+            var request = new WorldNameRequest
+            {
+                Culture = self.Culture
+            };
+            var response = this.serviceClient.Send<ICollection<WorldDTO>>(request);
+            if (response.Content == null)
+            {
+                return new DictionaryRange<int, World>(0);
+            }
+
+            var worlds = new DictionaryRange<int, World>(response.Content.Count)
+            {
+                SubtotalCount = response.Content.Count,
+                TotalCount = response.Content.Count
+            };
+
+            foreach (var world in this.worldCollectionConverter.Convert(response.Content, null))
+            {
+                world.Culture = request.Culture;
+                worlds.Add(world.WorldId, world);
+            }
+
+            return worlds;
+        }
+
+        /// <inheritdoc />
+        IDictionaryRange<int, World> IRepository<int, World>.FindAll(ICollection<int> identifiers)
+        {
+            throw new NotSupportedException();
+        }
+
+        /// <inheritdoc />
+        Task<IDictionaryRange<int, World>> IRepository<int, World>.FindAllAsync()
+        {
+            IWorldRepository self = this;
+            return self.FindAllAsync(CancellationToken.None);
+        }
+
+        /// <inheritdoc />
+        async Task<IDictionaryRange<int, World>> IRepository<int, World>.FindAllAsync(CancellationToken cancellationToken)
+        {
+            IWorldRepository self = this;
+            var request = new WorldNameRequest
+            {
+                Culture = self.Culture
+            };
+            var response = await this.serviceClient.SendAsync<ICollection<WorldDTO>>(request, cancellationToken).ConfigureAwait(false);
+            if (response.Content == null)
+            {
+                return new DictionaryRange<int, World>(0);
+            }
+
+            var worlds = new DictionaryRange<int, World>(response.Content.Count)
+            {
+                SubtotalCount = response.Content.Count,
+                TotalCount = response.Content.Count
+            };
+
+            foreach (var world in this.worldCollectionConverter.Convert(response.Content, response))
+            {
+                world.Culture = request.Culture;
+                worlds.Add(world.WorldId, world);
+            }
+
+            return worlds;
+        }
+
+        /// <inheritdoc />
+        Task<IDictionaryRange<int, World>> IRepository<int, World>.FindAllAsync(ICollection<int> identifiers)
+        {
+            throw new NotSupportedException();
+        }
+
+        /// <inheritdoc />
+        Task<IDictionaryRange<int, World>> IRepository<int, World>.FindAllAsync(ICollection<int> identifiers, CancellationToken cancellationToken)
+        {
+            throw new NotSupportedException();
+        }
+
+        /// <inheritdoc />
+        Task<World> IRepository<int, World>.FindAsync(int identifier)
+        {
+            throw new NotSupportedException();
+        }
+
+        /// <inheritdoc />
+        Task<World> IRepository<int, World>.FindAsync(int identifier, CancellationToken cancellationToken)
+        {
+            throw new NotSupportedException();
+        }
+
+        /// <inheritdoc />
+        ICollectionPage<World> IPaginator<World>.FindPage(int pageIndex)
+        {
+            throw new NotSupportedException();
+        }
+
+        /// <inheritdoc />
+        ICollectionPage<World> IPaginator<World>.FindPage(int pageIndex, int pageSize)
+        {
+            throw new NotSupportedException();
+        }
+
+        /// <inheritdoc />
+        Task<ICollectionPage<World>> IPaginator<World>.FindPageAsync(int pageIndex)
+        {
+            throw new NotSupportedException();
+        }
+
+        /// <inheritdoc />
+        Task<ICollectionPage<World>> IPaginator<World>.FindPageAsync(int pageIndex, CancellationToken cancellationToken)
+        {
+            throw new NotSupportedException();
+        }
+
+        /// <inheritdoc />
+        Task<ICollectionPage<World>> IPaginator<World>.FindPageAsync(int pageIndex, int pageSize)
+        {
+            throw new NotSupportedException();
+        }
+
+        /// <inheritdoc />
+        Task<ICollectionPage<World>> IPaginator<World>.FindPageAsync(int pageIndex, int pageSize, CancellationToken cancellationToken)
+        {
+            throw new NotSupportedException();
+        }
+    }
 }