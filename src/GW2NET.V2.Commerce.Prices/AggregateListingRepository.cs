--- conflicted
+++ resolved
@@ -1,329 +1,254 @@
-﻿// --------------------------------------------------------------------------------------------------------------------
-// <copyright file="AggregateListingRepository.cs" company="GW2.NET Coding Team">
-//   This product is licensed under the GNU General Public License version 2 (GPLv2). See the License in the project root folder or the following page: http://www.gnu.org/licenses/gpl-2.0.html
-// </copyright>
-// <summary>
-//   Represents a repository that retrieves data from the /v2/commerce/prices interface. See the remarks section for important limitations regarding this implementation.
-// </summary>
-// --------------------------------------------------------------------------------------------------------------------
-namespace GW2NET.V2.Commerce.Prices
-{
-    using System;
-    using System.Collections.Generic;
-    using System.Diagnostics;
-    using System.Diagnostics.CodeAnalysis;
-    using System.Globalization;
-    using System.Linq;
-    using System.Threading;
-    using System.Threading.Tasks;
-
-    using GW2NET.Commerce;
-    using GW2NET.Common;
-    using GW2NET.Common.Converters;
-    using GW2NET.Items;
-    using GW2NET.V2.Commerce.Prices.Json;
-
-    /// <summary>Represents a repository that retrieves data from the /v2/commerce/prices interface. See the remarks section for important limitations regarding this implementation.</summary>
-    /// <remarks>
-    /// This implementation does not retrieve associated entities.
-    /// <list type="bullet">
-    ///     <item>
-    ///         <term><see cref="AggregateListing.Item"/>:</term>
-    ///         <description>Always <c>null</c>. Use the value of <see cref="AggregateListing.ItemId"/> to retrieve the <see cref="Item"/>.</description>
-    ///     </item>
-    /// </list>
-    /// </remarks>
-    public class AggregateListingRepository : IAggregateListingRepository
-    {
-        private readonly IConverter<IResponse<ICollection<AggregateListingDTO>>, IDictionaryRange<int, AggregateListing>> bulkResponseConverter;
-
-        private readonly IConverter<IResponse<ICollection<int>>, ICollection<int>> identifiersResponseConverter;
-
-        private readonly IConverter<IResponse<ICollection<AggregateListingDTO>>, ICollectionPage<AggregateListing>> pageResponseConverter;
-
-        private readonly IConverter<IResponse<AggregateListingDTO>, AggregateListing> responseConverter;
-
-        private readonly IServiceClient serviceClient;
-
-        /// <summary>Initializes a new instance of the <see cref="AggregateListingRepository"/> class.</summary>
-        /// <param name="serviceClient"></param>
-        /// <param name="identifiersResponseConverter"></param>
-        /// <param name="responseConverter"></param>
-        /// <param name="bulkResponseConverter"></param>
-        /// <param name="pageResponseConverter"></param>
-        public AggregateListingRepository(
-            IServiceClient serviceClient,
-            IConverter<IResponse<ICollection<int>>, ICollection<int>> identifiersResponseConverter,
-            IConverter<IResponse<AggregateListingDTO>, AggregateListing> responseConverter,
-            IConverter<IResponse<ICollection<AggregateListingDTO>>, IDictionaryRange<int, AggregateListing>> bulkResponseConverter,
-            IConverter<IResponse<ICollection<AggregateListingDTO>>, ICollectionPage<AggregateListing>> pageResponseConverter)
-        {
-            if (serviceClient == null)
-            {
-                throw new ArgumentNullException("serviceClient");
-            }
-
-            if (identifiersResponseConverter == null)
-            {
-                throw new ArgumentNullException("identifiersResponseConverter");
-            }
-
-            if (responseConverter == null)
-            {
-                throw new ArgumentNullException("responseConverter");
-            }
-
-            if (bulkResponseConverter == null)
-            {
-                throw new ArgumentNullException("bulkResponseConverter");
-            }
-
-            if (pageResponseConverter == null)
-            {
-                throw new ArgumentNullException("pageResponseConverter");
-            }
-
-            this.serviceClient = serviceClient;
-            this.identifiersResponseConverter = identifiersResponseConverter;
-            this.responseConverter = responseConverter;
-            this.bulkResponseConverter = bulkResponseConverter;
-            this.pageResponseConverter = pageResponseConverter;
-        }
-
-        /// <inheritdoc />
-        ICollection<int> IDiscoverable<int>.Discover()
-        {
-            var request = new AggregateListingDiscoveryRequest();
-            var response = this.serviceClient.Send<ICollection<int>>(request);
-            return this.identifiersResponseConverter.Convert(response, null) ?? new List<int>(0);
-        }
-
-        /// <inheritdoc />
-        Task<ICollection<int>> IDiscoverable<int>.DiscoverAsync()
-        {
-            IAggregateListingRepository self = this;
-            return self.DiscoverAsync(CancellationToken.None);
-        }
-
-        /// <inheritdoc />
-        async Task<ICollection<int>> IDiscoverable<int>.DiscoverAsync(CancellationToken cancellationToken)
-        {
-            var request = new AggregateListingDiscoveryRequest();
-            var response = await this.serviceClient.SendAsync<ICollection<int>>(request, cancellationToken).ConfigureAwait(false);
-            return this.converterForIdentifiersResponse.Convert(response) ?? new List<int>(0);
-        }
-
-        /// <inheritdoc />
-        AggregateListing IRepository<int, AggregateListing>.Find(int identifier)
-        {
-            var request = new AggregateListingDetailsRequest
-            {
-                Identifier = identifier.ToString(NumberFormatInfo.InvariantInfo)
-            };
-            var response = this.serviceClient.Send<AggregateListingDTO>(request);
-            return this.responseConverter.Convert(response, null);
-        }
-
-        /// <inheritdoc />
-        IDictionaryRange<int, AggregateListing> IRepository<int, AggregateListing>.FindAll()
-        {
-            var request = new AggregateListingBulkRequest();
-            var response = this.serviceClient.Send<ICollection<AggregateListingDTO>>(request);
-            return this.bulkResponseConverter.Convert(response, null) ?? new DictionaryRange<int, AggregateListing>(0);
-        }
-
-        /// <inheritdoc />
-        IDictionaryRange<int, AggregateListing> IRepository<int, AggregateListing>.FindAll(ICollection<int> identifiers)
-        {
-            var request = new AggregateListingBulkRequest
-            {
-                Identifiers = identifiers.Select(i => i.ToString(NumberFormatInfo.InvariantInfo)).ToList()
-            };
-            var response = this.serviceClient.Send<ICollection<AggregateListingDTO>>(request);
-            return this.bulkResponseConverter.Convert(response, null) ?? new DictionaryRange<int, AggregateListing>(0);
-        }
-
-        /// <inheritdoc />
-        Task<IDictionaryRange<int, AggregateListing>> IRepository<int, AggregateListing>.FindAllAsync()
-        {
-            IAggregateListingRepository self = this;
-            return self.FindAllAsync(CancellationToken.None);
-        }
-
-        /// <inheritdoc />
-        async Task<IDictionaryRange<int, AggregateListing>> IRepository<int, AggregateListing>.FindAllAsync(CancellationToken cancellationToken)
-        {
-            var request = new AggregateListingBulkRequest();
-<<<<<<< HEAD
-            var responseTask = this.serviceClient.SendAsync<ICollection<AggregateListingDTO>>(request, cancellationToken);
-            return responseTask.ContinueWith<IDictionaryRange<int, AggregateListing>>(this.ConvertAsyncResponse, cancellationToken);
-=======
-            var response = await this.serviceClient.SendAsync<ICollection<AggregateListingDataContract>>(request, cancellationToken).ConfigureAwait(false);
-            return this.converterForBulkResponse.Convert(response) ?? new DictionaryRange<int, AggregateListing>(0);
->>>>>>> 3762cee5
-        }
-
-        /// <inheritdoc />
-        Task<IDictionaryRange<int, AggregateListing>> IRepository<int, AggregateListing>.FindAllAsync(ICollection<int> identifiers)
-        {
-            IAggregateListingRepository self = this;
-            return self.FindAllAsync(identifiers, CancellationToken.None);
-        }
-
-        /// <inheritdoc />
-        async Task<IDictionaryRange<int, AggregateListing>> IRepository<int, AggregateListing>.FindAllAsync(ICollection<int> identifiers, CancellationToken cancellationToken)
-        {
-            var request = new AggregateListingBulkRequest
-            {
-                Identifiers = identifiers.Select(i => i.ToString(NumberFormatInfo.InvariantInfo)).ToList()
-            };
-<<<<<<< HEAD
-            var responseTask = this.serviceClient.SendAsync<ICollection<AggregateListingDTO>>(request, cancellationToken);
-            return responseTask.ContinueWith<IDictionaryRange<int, AggregateListing>>(this.ConvertAsyncResponse, cancellationToken);
-=======
-            var response = await this.serviceClient.SendAsync<ICollection<AggregateListingDataContract>>(request, cancellationToken).ConfigureAwait(false);
-            return this.converterForBulkResponse.Convert(response) ?? new DictionaryRange<int, AggregateListing>(0);
->>>>>>> 3762cee5
-        }
-
-        /// <inheritdoc />
-        Task<AggregateListing> IRepository<int, AggregateListing>.FindAsync(int identifier)
-        {
-            IAggregateListingRepository self = this;
-            return self.FindAsync(identifier, CancellationToken.None);
-        }
-
-        /// <inheritdoc />
-        async Task<AggregateListing> IRepository<int, AggregateListing>.FindAsync(int identifier, CancellationToken cancellationToken)
-        {
-            var request = new AggregateListingDetailsRequest
-            {
-                Identifier = identifier.ToString(NumberFormatInfo.InvariantInfo)
-            };
-<<<<<<< HEAD
-            var responseTask = this.serviceClient.SendAsync<AggregateListingDTO>(request, cancellationToken);
-            return responseTask.ContinueWith<AggregateListing>(this.ConvertAsyncResponse, cancellationToken);
-=======
-            var response = await this.serviceClient.SendAsync<AggregateListingDataContract>(request, cancellationToken).ConfigureAwait(false);
-            return this.converterForResponse.Convert(response);
->>>>>>> 3762cee5
-        }
-
-        /// <inheritdoc />
-        ICollectionPage<AggregateListing> IPaginator<AggregateListing>.FindPage(int pageIndex)
-        {
-            var request = new AggregateListingPageRequest
-            {
-                Page = pageIndex
-            };
-            var response = this.serviceClient.Send<ICollection<AggregateListingDTO>>(request);
-            var values = this.pageResponseConverter.Convert(response, pageIndex);
-            return values ?? new CollectionPage<AggregateListing>(0);
-        }
-
-        /// <inheritdoc />
-        ICollectionPage<AggregateListing> IPaginator<AggregateListing>.FindPage(int pageIndex, int pageSize)
-        {
-            var request = new AggregateListingPageRequest
-            {
-                Page = pageIndex,
-                PageSize = pageSize
-            };
-            var response = this.serviceClient.Send<ICollection<AggregateListingDTO>>(request);
-            var values = this.pageResponseConverter.Convert(response, pageIndex);
-            return values ?? new CollectionPage<AggregateListing>(0);
-        }
-
-        /// <inheritdoc />
-        Task<ICollectionPage<AggregateListing>> IPaginator<AggregateListing>.FindPageAsync(int pageIndex)
-        {
-            IAggregateListingRepository self = this;
-            return self.FindPageAsync(pageIndex, CancellationToken.None);
-        }
-
-        /// <inheritdoc />
-        async Task<ICollectionPage<AggregateListing>> IPaginator<AggregateListing>.FindPageAsync(int pageIndex, CancellationToken cancellationToken)
-        {
-            var request = new AggregateListingPageRequest
-            {
-                Page = pageIndex
-            };
-<<<<<<< HEAD
-            var responseTask = this.serviceClient.SendAsync<ICollection<AggregateListingDTO>>(request, cancellationToken);
-            return responseTask.ContinueWith(task => this.ConvertAsyncResponse(task, pageIndex), cancellationToken);
-=======
-            var response = await this.serviceClient.SendAsync<ICollection<AggregateListingDataContract>>(request, cancellationToken).ConfigureAwait(false);
-            var values = this.converterForPageResponse.Convert(response);
-            if (values == null)
-            {
-                return new CollectionPage<AggregateListing>(0);
-            }
-
-            PageContextPatchUtility.Patch(values, pageIndex);
-
-            return values;
->>>>>>> 3762cee5
-        }
-
-        /// <inheritdoc />
-        Task<ICollectionPage<AggregateListing>> IPaginator<AggregateListing>.FindPageAsync(int pageIndex, int pageSize)
-        {
-            IAggregateListingRepository self = this;
-            return self.FindPageAsync(pageIndex, pageSize, CancellationToken.None);
-        }
-
-        /// <inheritdoc />
-        async Task<ICollectionPage<AggregateListing>> IPaginator<AggregateListing>.FindPageAsync(int pageIndex, int pageSize, CancellationToken cancellationToken)
-        {
-            var request = new AggregateListingPageRequest
-            {
-                Page = pageIndex,
-                PageSize = pageSize
-            };
-<<<<<<< HEAD
-            var responseTask = this.serviceClient.SendAsync<ICollection<AggregateListingDTO>>(request, cancellationToken);
-            return responseTask.ContinueWith(task => this.ConvertAsyncResponse(task, pageIndex), cancellationToken);
-        }
-
-        [SuppressMessage("StyleCop.CSharp.DocumentationRules", "SA1600:ElementsMustBeDocumented", Justification = "Not a public API.")]
-        private ICollection<int> ConvertAsyncResponse(Task<IResponse<ICollection<int>>> task)
-        {
-            Debug.Assert(task != null, "task != null");
-            return this.identifiersResponseConverter.Convert(task.Result, null) ?? new List<int>(0);
-        }
-
-        [SuppressMessage("StyleCop.CSharp.DocumentationRules", "SA1600:ElementsMustBeDocumented", Justification = "Not a public API.")]
-        private IDictionaryRange<int, AggregateListing> ConvertAsyncResponse(Task<IResponse<ICollection<AggregateListingDTO>>> task)
-        {
-            Debug.Assert(task != null, "task != null");
-            return this.bulkResponseConverter.Convert(task.Result, null) ?? new DictionaryRange<int, AggregateListing>(0);
-        }
-
-        [SuppressMessage("StyleCop.CSharp.DocumentationRules", "SA1600:ElementsMustBeDocumented", Justification = "Not a public API.")]
-        private AggregateListing ConvertAsyncResponse(Task<IResponse<AggregateListingDTO>> task)
-        {
-            Debug.Assert(task != null, "task != null");
-            return this.responseConverter.Convert(task.Result, null);
-        }
-
-        [SuppressMessage("StyleCop.CSharp.DocumentationRules", "SA1600:ElementsMustBeDocumented", Justification = "Not a public API.")]
-        private ICollectionPage<AggregateListing> ConvertAsyncResponse(Task<IResponse<ICollection<AggregateListingDTO>>> task, int pageIndex)
-        {
-            Debug.Assert(task != null, "task != null");
-            var values = this.pageResponseConverter.Convert(task.Result, pageIndex);
-            return values ?? new CollectionPage<AggregateListing>(0);
-=======
-            var response = await this.serviceClient.SendAsync<ICollection<AggregateListingDataContract>>(request, cancellationToken).ConfigureAwait(false);
-            var values = this.converterForPageResponse.Convert(response);
-            if (values == null)
-            {
-                return new CollectionPage<AggregateListing>(0);
-            }
-
-            PageContextPatchUtility.Patch(values, pageIndex);
-
-            return values;
->>>>>>> 3762cee5
-        }
-    }
+﻿// --------------------------------------------------------------------------------------------------------------------
+// <copyright file="AggregateListingRepository.cs" company="GW2.NET Coding Team">
+//   This product is licensed under the GNU General Public License version 2 (GPLv2). See the License in the project root folder or the following page: http://www.gnu.org/licenses/gpl-2.0.html
+// </copyright>
+// <summary>
+//   Represents a repository that retrieves data from the /v2/commerce/prices interface. See the remarks section for important limitations regarding this implementation.
+// </summary>
+// --------------------------------------------------------------------------------------------------------------------
+namespace GW2NET.V2.Commerce.Prices
+{
+    using System;
+    using System.Collections.Generic;
+    using System.Globalization;
+    using System.Linq;
+    using System.Threading;
+    using System.Threading.Tasks;
+
+    using GW2NET.Commerce;
+    using GW2NET.Common;
+    using GW2NET.Items;
+    using GW2NET.V2.Commerce.Prices.Json;
+
+    /// <summary>Represents a repository that retrieves data from the /v2/commerce/prices interface. See the remarks section for important limitations regarding this implementation.</summary>
+    /// <remarks>
+    /// This implementation does not retrieve associated entities.
+    /// <list type="bullet">
+    ///     <item>
+    ///         <term><see cref="AggregateListing.Item"/>:</term>
+    ///         <description>Always <c>null</c>. Use the value of <see cref="AggregateListing.ItemId"/> to retrieve the <see cref="Item"/>.</description>
+    ///     </item>
+    /// </list>
+    /// </remarks>
+    public class AggregateListingRepository : IAggregateListingRepository
+    {
+        private readonly IConverter<IResponse<ICollection<AggregateListingDTO>>, IDictionaryRange<int, AggregateListing>> bulkResponseConverter;
+
+        private readonly IConverter<IResponse<ICollection<int>>, ICollection<int>> identifiersResponseConverter;
+
+        private readonly IConverter<IResponse<ICollection<AggregateListingDTO>>, ICollectionPage<AggregateListing>> pageResponseConverter;
+
+        private readonly IConverter<IResponse<AggregateListingDTO>, AggregateListing> responseConverter;
+
+        private readonly IServiceClient serviceClient;
+
+        /// <summary>Initializes a new instance of the <see cref="AggregateListingRepository"/> class.</summary>
+        /// <param name="serviceClient"></param>
+        /// <param name="identifiersResponseConverter"></param>
+        /// <param name="responseConverter"></param>
+        /// <param name="bulkResponseConverter"></param>
+        /// <param name="pageResponseConverter"></param>
+        public AggregateListingRepository(
+            IServiceClient serviceClient,
+            IConverter<IResponse<ICollection<int>>, ICollection<int>> identifiersResponseConverter,
+            IConverter<IResponse<AggregateListingDTO>, AggregateListing> responseConverter,
+            IConverter<IResponse<ICollection<AggregateListingDTO>>, IDictionaryRange<int, AggregateListing>> bulkResponseConverter,
+            IConverter<IResponse<ICollection<AggregateListingDTO>>, ICollectionPage<AggregateListing>> pageResponseConverter)
+        {
+            if (serviceClient == null)
+            {
+                throw new ArgumentNullException("serviceClient");
+            }
+
+            if (identifiersResponseConverter == null)
+            {
+                throw new ArgumentNullException("identifiersResponseConverter");
+            }
+
+            if (responseConverter == null)
+            {
+                throw new ArgumentNullException("responseConverter");
+            }
+
+            if (bulkResponseConverter == null)
+            {
+                throw new ArgumentNullException("bulkResponseConverter");
+            }
+
+            if (pageResponseConverter == null)
+            {
+                throw new ArgumentNullException("pageResponseConverter");
+            }
+
+            this.serviceClient = serviceClient;
+            this.identifiersResponseConverter = identifiersResponseConverter;
+            this.responseConverter = responseConverter;
+            this.bulkResponseConverter = bulkResponseConverter;
+            this.pageResponseConverter = pageResponseConverter;
+        }
+
+        /// <inheritdoc />
+        ICollection<int> IDiscoverable<int>.Discover()
+        {
+            var request = new AggregateListingDiscoveryRequest();
+            var response = this.serviceClient.Send<ICollection<int>>(request);
+            return this.identifiersResponseConverter.Convert(response, null);
+        }
+
+        /// <inheritdoc />
+        Task<ICollection<int>> IDiscoverable<int>.DiscoverAsync()
+        {
+            IAggregateListingRepository self = this;
+            return self.DiscoverAsync(CancellationToken.None);
+        }
+
+        /// <inheritdoc />
+        async Task<ICollection<int>> IDiscoverable<int>.DiscoverAsync(CancellationToken cancellationToken)
+        {
+            var request = new AggregateListingDiscoveryRequest();
+            var response = await this.serviceClient.SendAsync<ICollection<int>>(request, cancellationToken).ConfigureAwait(false);
+            return this.identifiersResponseConverter.Convert(response, null);
+        }
+
+        /// <inheritdoc />
+        AggregateListing IRepository<int, AggregateListing>.Find(int identifier)
+        {
+            var request = new AggregateListingDetailsRequest
+            {
+                Identifier = identifier.ToString(NumberFormatInfo.InvariantInfo)
+            };
+            var response = this.serviceClient.Send<AggregateListingDTO>(request);
+            return this.responseConverter.Convert(response, null);
+        }
+
+        /// <inheritdoc />
+        IDictionaryRange<int, AggregateListing> IRepository<int, AggregateListing>.FindAll()
+        {
+            var request = new AggregateListingBulkRequest();
+            var response = this.serviceClient.Send<ICollection<AggregateListingDTO>>(request);
+            return this.bulkResponseConverter.Convert(response, null);
+        }
+
+        /// <inheritdoc />
+        IDictionaryRange<int, AggregateListing> IRepository<int, AggregateListing>.FindAll(ICollection<int> identifiers)
+        {
+            var request = new AggregateListingBulkRequest
+            {
+                Identifiers = identifiers.Select(i => i.ToString(NumberFormatInfo.InvariantInfo)).ToList()
+            };
+            var response = this.serviceClient.Send<ICollection<AggregateListingDTO>>(request);
+            return this.bulkResponseConverter.Convert(response, null);
+        }
+
+        /// <inheritdoc />
+        Task<IDictionaryRange<int, AggregateListing>> IRepository<int, AggregateListing>.FindAllAsync()
+        {
+            IAggregateListingRepository self = this;
+            return self.FindAllAsync(CancellationToken.None);
+        }
+
+        /// <inheritdoc />
+        async Task<IDictionaryRange<int, AggregateListing>> IRepository<int, AggregateListing>.FindAllAsync(CancellationToken cancellationToken)
+        {
+            var request = new AggregateListingBulkRequest();
+            var response = await this.serviceClient.SendAsync<ICollection<AggregateListingDTO>>(request, cancellationToken).ConfigureAwait(false);
+            return this.bulkResponseConverter.Convert(response, null);
+        }
+
+        /// <inheritdoc />
+        Task<IDictionaryRange<int, AggregateListing>> IRepository<int, AggregateListing>.FindAllAsync(ICollection<int> identifiers)
+        {
+            IAggregateListingRepository self = this;
+            return self.FindAllAsync(identifiers, CancellationToken.None);
+        }
+
+        /// <inheritdoc />
+        async Task<IDictionaryRange<int, AggregateListing>> IRepository<int, AggregateListing>.FindAllAsync(ICollection<int> identifiers, CancellationToken cancellationToken)
+        {
+            var request = new AggregateListingBulkRequest
+            {
+                Identifiers = identifiers.Select(i => i.ToString(NumberFormatInfo.InvariantInfo)).ToList()
+            };
+            var response = await this.serviceClient.SendAsync<ICollection<AggregateListingDTO>>(request, cancellationToken).ConfigureAwait(false);
+            return this.bulkResponseConverter.Convert(response, null);
+        }
+
+        /// <inheritdoc />
+        Task<AggregateListing> IRepository<int, AggregateListing>.FindAsync(int identifier)
+        {
+            IAggregateListingRepository self = this;
+            return self.FindAsync(identifier, CancellationToken.None);
+        }
+
+        /// <inheritdoc />
+        async Task<AggregateListing> IRepository<int, AggregateListing>.FindAsync(int identifier, CancellationToken cancellationToken)
+        {
+            var request = new AggregateListingDetailsRequest
+            {
+                Identifier = identifier.ToString(NumberFormatInfo.InvariantInfo)
+            };
+            var response = await this.serviceClient.SendAsync<AggregateListingDTO>(request, cancellationToken).ConfigureAwait(false);
+            return this.responseConverter.Convert(response, null);
+        }
+
+        /// <inheritdoc />
+        ICollectionPage<AggregateListing> IPaginator<AggregateListing>.FindPage(int pageIndex)
+        {
+            var request = new AggregateListingPageRequest
+            {
+                Page = pageIndex
+            };
+            var response = this.serviceClient.Send<ICollection<AggregateListingDTO>>(request);
+            return this.pageResponseConverter.Convert(response, pageIndex);
+        }
+
+        /// <inheritdoc />
+        ICollectionPage<AggregateListing> IPaginator<AggregateListing>.FindPage(int pageIndex, int pageSize)
+        {
+            var request = new AggregateListingPageRequest
+            {
+                Page = pageIndex,
+                PageSize = pageSize
+            };
+            var response = this.serviceClient.Send<ICollection<AggregateListingDTO>>(request);
+            return this.pageResponseConverter.Convert(response, pageIndex);
+        }
+
+        /// <inheritdoc />
+        Task<ICollectionPage<AggregateListing>> IPaginator<AggregateListing>.FindPageAsync(int pageIndex)
+        {
+            IAggregateListingRepository self = this;
+            return self.FindPageAsync(pageIndex, CancellationToken.None);
+        }
+
+        /// <inheritdoc />
+        async Task<ICollectionPage<AggregateListing>> IPaginator<AggregateListing>.FindPageAsync(int pageIndex, CancellationToken cancellationToken)
+        {
+            var request = new AggregateListingPageRequest
+            {
+                Page = pageIndex
+            };
+            var response = await this.serviceClient.SendAsync<ICollection<AggregateListingDTO>>(request, cancellationToken).ConfigureAwait(false);
+            return this.pageResponseConverter.Convert(response, pageIndex);
+        }
+
+        /// <inheritdoc />
+        Task<ICollectionPage<AggregateListing>> IPaginator<AggregateListing>.FindPageAsync(int pageIndex, int pageSize)
+        {
+            IAggregateListingRepository self = this;
+            return self.FindPageAsync(pageIndex, pageSize, CancellationToken.None);
+        }
+
+        /// <inheritdoc />
+        async Task<ICollectionPage<AggregateListing>> IPaginator<AggregateListing>.FindPageAsync(int pageIndex, int pageSize, CancellationToken cancellationToken)
+        {
+            var request = new AggregateListingPageRequest
+            {
+                Page = pageIndex,
+                PageSize = pageSize
+            };
+            var response = await this.serviceClient.SendAsync<ICollection<AggregateListingDTO>>(request, cancellationToken).ConfigureAwait(false);
+            return this.pageResponseConverter.Convert(response, pageIndex);
+        }
+    }
 }