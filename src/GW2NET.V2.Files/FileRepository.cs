// --------------------------------------------------------------------------------------------------------------------
// <copyright file="FileRepository.cs" company="GW2.NET Coding Team">
//   This product is licensed under the GNU General Public License version 2 (GPLv2). See the License in the project root folder or the following page: http://www.gnu.org/licenses/gpl-2.0.html
// </copyright>
// <summary>
//   Defines the FileRepository type.
// </summary>
// --------------------------------------------------------------------------------------------------------------------

namespace GW2NET.V2.Files
{
    using System;
    using System.Collections.Generic;
    using System.Diagnostics;
    using System.Diagnostics.CodeAnalysis;
    using System.Threading;
    using System.Threading.Tasks;

    using GW2NET.Common;
    using GW2NET.Common.Converters;
    using GW2NET.Files;
    using GW2NET.V2.Files.Json;

    /// <summary>Represents a repository that retrieves data from the /v2/files interface.</summary>
    public sealed class FileRepository : IFileRepository
    {
        private readonly IServiceClient serviceClient;

        private readonly IConverter<IResponse<ICollection<string>>, ICollection<string>> identifiersConverter;

        private readonly IConverter<IResponse<FileDTO>, Asset> responseConverter;

        private readonly IConverter<IResponse<ICollection<FileDTO>>, ICollectionPage<Asset>> pageResponseConverter;

        private readonly IConverter<IResponse<ICollection<FileDTO>>, IDictionaryRange<string, Asset>> bulkResponseConverter;

        /// <summary>Initializes a new instance of the <see cref="FileRepository"/> class.</summary>
        /// <param name="serviceClient"></param>
        /// <param name="identifiersConverter"></param>
        /// <param name="responseConverter"></param>
        /// <param name="bulkResponseConverter"></param>
        /// <param name="pageResponseConverter"></param>
        /// <exception cref="ArgumentNullException"></exception>
        public FileRepository(
            IServiceClient serviceClient,
            IConverter<IResponse<ICollection<string>>, ICollection<string>> identifiersConverter,
            IConverter<IResponse<FileDTO>, Asset> responseConverter,
            IConverter<IResponse<ICollection<FileDTO>>, IDictionaryRange<string, Asset>> bulkResponseConverter,
            IConverter<IResponse<ICollection<FileDTO>>, ICollectionPage<Asset>> pageResponseConverter)
        {
            if (serviceClient == null)
            {
                throw new ArgumentNullException("serviceClient");
            }

            if (identifiersConverter == null)
            {
                throw new ArgumentNullException("identifiersConverter");
            }

            if (responseConverter == null)
            {
                throw new ArgumentNullException("responseConverter");
            }

            if (bulkResponseConverter == null)
            {
                throw new ArgumentNullException("bulkResponseConverter");
            }

            if (pageResponseConverter == null)
            {
                throw new ArgumentNullException("pageResponseConverter");
            }

            this.serviceClient = serviceClient;
            this.identifiersConverter = identifiersConverter;
            this.responseConverter = responseConverter;
            this.bulkResponseConverter = bulkResponseConverter;
            this.pageResponseConverter = pageResponseConverter;
        }

        /// <inheritdoc />
        ICollection<string> IDiscoverable<string>.Discover()
        {
            var request = new FileDiscoveryRequest();
            var response = this.serviceClient.Send<ICollection<string>>(request);
            return this.identifiersConverter.Convert(response, null) ?? new List<string>(0);
        }

        /// <inheritdoc />
        Task<ICollection<string>> IDiscoverable<string>.DiscoverAsync()
        {
            return ((IFileRepository)this).DiscoverAsync(CancellationToken.None);
        }

        /// <inheritdoc />
        async Task<ICollection<string>> IDiscoverable<string>.DiscoverAsync(CancellationToken cancellationToken)
        {
            var request = new FileDiscoveryRequest();
            var response = await this.serviceClient.SendAsync<ICollection<string>>(request, cancellationToken).ConfigureAwait(false);
            return this.identifiersConverter.Convert(response) ?? new List<string>(0);
        }

        /// <inheritdoc />
        ICollectionPage<Asset> IPaginator<Asset>.FindPage(int pageIndex)
        {
            var request = new FilePageRequest { Page = pageIndex };
            var response = this.serviceClient.Send<ICollection<FileDTO>>(request);
            var values = this.pageResponseConverter.Convert(response, pageIndex);
            return values ?? new CollectionPage<Asset>(0);
        }

        /// <inheritdoc />
        ICollectionPage<Asset> IPaginator<Asset>.FindPage(int pageIndex, int pageSize)
        {
            var request = new FilePageRequest { Page = pageIndex, PageSize = pageSize };
            var response = this.serviceClient.Send<ICollection<FileDTO>>(request);
            var values = this.pageResponseConverter.Convert(response, pageIndex);
            return values ?? new CollectionPage<Asset>(0);
        }

        /// <inheritdoc />
        Task<ICollectionPage<Asset>> IPaginator<Asset>.FindPageAsync(int pageIndex)
        {
            return ((IFileRepository)this).FindPageAsync(pageIndex, CancellationToken.None);
        }

        /// <inheritdoc />
        async Task<ICollectionPage<Asset>> IPaginator<Asset>.FindPageAsync(int pageIndex, CancellationToken cancellationToken)
        {
            var request = new FilePageRequest { Page = pageIndex };
<<<<<<< HEAD
            var response = this.serviceClient.SendAsync<ICollection<FileDTO>>(request, cancellationToken);
            return response.ContinueWith(task => this.ConvertAsyncResponse(task, pageIndex), cancellationToken);
=======
            var response = await this.serviceClient.SendAsync<ICollection<FileDataContract>>(request, cancellationToken).ConfigureAwait(false);
            var values = this.pageResponseConverter.Convert(response);
            if (values == null)
            {
                return new CollectionPage<Asset>(0);
            }

            PageContextPatchUtility.Patch(values, pageIndex);

            return values;
>>>>>>> 3762cee5
        }

        /// <inheritdoc />
        Task<ICollectionPage<Asset>> IPaginator<Asset>.FindPageAsync(int pageIndex, int pageSize)
        {
            return ((IFileRepository)this).FindPageAsync(pageIndex, pageSize, CancellationToken.None);
        }

        /// <inheritdoc />
        async Task<ICollectionPage<Asset>> IPaginator<Asset>.FindPageAsync(int pageIndex, int pageSize, CancellationToken cancellationToken)
        {
            var request = new FilePageRequest
            {
                Page = pageIndex,
                PageSize = pageSize
            };
<<<<<<< HEAD
            var response = this.serviceClient.SendAsync<ICollection<FileDTO>>(request, cancellationToken);
            return response.ContinueWith(task => this.ConvertAsyncResponse(task, pageIndex), cancellationToken);
=======
            var response = await this.serviceClient.SendAsync<ICollection<FileDataContract>>(request, cancellationToken).ConfigureAwait(false);
            var values = this.pageResponseConverter.Convert(response);
            if (values == null)
            {
                return new CollectionPage<Asset>(0);
            }

            PageContextPatchUtility.Patch(values, pageIndex);

            return values;
>>>>>>> 3762cee5
        }

        /// <inheritdoc />
        Asset IRepository<string, Asset>.Find(string identifier)
        {
            var request = new FileDetailRequest { Identifier = identifier };
            var response = this.serviceClient.Send<FileDTO>(request);
            return this.responseConverter.Convert(response, null);
        }

        /// <inheritdoc />
        IDictionaryRange<string, Asset> IRepository<string, Asset>.FindAll()
        {
            var request = new FileBulkRequest();
            var response = this.serviceClient.Send<ICollection<FileDTO>>(request);
            return this.bulkResponseConverter.Convert(response, null) ?? new DictionaryRange<string, Asset>(0);
        }

        /// <inheritdoc />
        IDictionaryRange<string, Asset> IRepository<string, Asset>.FindAll(ICollection<string> identifiers)
        {
            var request = new FileBulkRequest { Identifiers = identifiers };
            var response = this.serviceClient.Send<ICollection<FileDTO>>(request);
            return this.bulkResponseConverter.Convert(response, null) ?? new DictionaryRange<string, Asset>(0);
        }

        /// <inheritdoc />
        Task<IDictionaryRange<string, Asset>> IRepository<string, Asset>.FindAllAsync()
        {
            return ((IFileRepository)this).FindAllAsync(CancellationToken.None);
        }

        /// <inheritdoc />
        async Task<IDictionaryRange<string, Asset>> IRepository<string, Asset>.FindAllAsync(CancellationToken cancellationToken)
        {
            var request = new FileBulkRequest();
<<<<<<< HEAD
            var response = this.serviceClient.SendAsync<ICollection<FileDTO>>(request, cancellationToken);
            return response.ContinueWith<IDictionaryRange<string, Asset>>(this.ConvertAsyncResponse, cancellationToken);
=======
            var response = await this.serviceClient.SendAsync<ICollection<FileDataContract>>(request, cancellationToken).ConfigureAwait(false);
            return this.bulkResponseConverter.Convert(response) ?? new DictionaryRange<string, Asset>(0);
>>>>>>> 3762cee5
        }

        /// <inheritdoc />
        Task<IDictionaryRange<string, Asset>> IRepository<string, Asset>.FindAllAsync(ICollection<string> identifiers)
        {
            return ((IFileRepository)this).FindAllAsync(identifiers, CancellationToken.None);
        }

        /// <inheritdoc />
        async Task<IDictionaryRange<string, Asset>> IRepository<string, Asset>.FindAllAsync(ICollection<string> identifiers, CancellationToken cancellationToken)
        {
            var request = new FileBulkRequest { Identifiers = identifiers };
<<<<<<< HEAD
            var response = this.serviceClient.SendAsync<ICollection<FileDTO>>(request, cancellationToken);
            return response.ContinueWith<IDictionaryRange<string, Asset>>(this.ConvertAsyncResponse, cancellationToken);
=======
            var response = await this.serviceClient.SendAsync<ICollection<FileDataContract>>(request, cancellationToken).ConfigureAwait(false);
            return this.bulkResponseConverter.Convert(response) ?? new DictionaryRange<string, Asset>(0);

>>>>>>> 3762cee5
        }

        /// <inheritdoc />
        Task<Asset> IRepository<string, Asset>.FindAsync(string identifier)
        {
            return ((IFileRepository)this).FindAsync(identifier, CancellationToken.None);
        }

        /// <inheritdoc />
        async Task<Asset> IRepository<string, Asset>.FindAsync(string identifier, CancellationToken cancellationToken)
        {
            var request = new FileDetailRequest { Identifier = identifier };
<<<<<<< HEAD
            var response = this.serviceClient.SendAsync<FileDTO>(request, cancellationToken);
            return response.ContinueWith<Asset>(this.ConvertAsyncResponse, cancellationToken);
        }

        [SuppressMessage("StyleCop.CSharp.DocumentationRules", "SA1600:ElementsMustBeDocumented", Justification = "Not part of the public API.")]
        private Asset ConvertAsyncResponse(Task<IResponse<FileDTO>> task)
        {
            Debug.Assert(task != null, "task != null");
            return this.responseConverter.Convert(task.Result, null);
        }

        [SuppressMessage("StyleCop.CSharp.DocumentationRules", "SA1600:ElementsMustBeDocumented", Justification = "Not part of the public API.")]
        private IDictionaryRange<string, Asset> ConvertAsyncResponse(Task<IResponse<ICollection<FileDTO>>> task)
        {
            Debug.Assert(task != null, "task != null");
            return this.bulkResponseConverter.Convert(task.Result, null) ?? new DictionaryRange<string, Asset>(0);
        }

        [SuppressMessage("StyleCop.CSharp.DocumentationRules", "SA1600:ElementsMustBeDocumented", Justification = "Not part of the public API.")]
        private ICollectionPage<Asset> ConvertAsyncResponse(Task<IResponse<ICollection<FileDTO>>> task, int pageIndex)
        {
            Debug.Assert(task != null, "task != null");
            var values = this.pageResponseConverter.Convert(task.Result, pageIndex);
            return values ?? new CollectionPage<Asset>(0);
        }

        [SuppressMessage("StyleCop.CSharp.DocumentationRules", "SA1600:ElementsMustBeDocumented", Justification = "Not part of the public API.")]
        private ICollection<string> ConvertAsyncResponse(Task<IResponse<ICollection<string>>> task)
        {
            Debug.Assert(task != null, "task != null");
            return this.identifiersConverter.Convert(task.Result, null) ?? new List<string>(0);
=======
            var response = await this.serviceClient.SendAsync<FileDataContract>(request, cancellationToken).ConfigureAwait(false);
            return this.responseConverter.Convert(response);
>>>>>>> 3762cee5
        }
    }
}<|MERGE_RESOLUTION|>--- conflicted
+++ resolved
@@ -1,292 +1,217 @@
-// --------------------------------------------------------------------------------------------------------------------
-// <copyright file="FileRepository.cs" company="GW2.NET Coding Team">
-//   This product is licensed under the GNU General Public License version 2 (GPLv2). See the License in the project root folder or the following page: http://www.gnu.org/licenses/gpl-2.0.html
-// </copyright>
-// <summary>
-//   Defines the FileRepository type.
-// </summary>
-// --------------------------------------------------------------------------------------------------------------------
-
-namespace GW2NET.V2.Files
-{
-    using System;
-    using System.Collections.Generic;
-    using System.Diagnostics;
-    using System.Diagnostics.CodeAnalysis;
-    using System.Threading;
-    using System.Threading.Tasks;
-
-    using GW2NET.Common;
-    using GW2NET.Common.Converters;
-    using GW2NET.Files;
-    using GW2NET.V2.Files.Json;
-
-    /// <summary>Represents a repository that retrieves data from the /v2/files interface.</summary>
-    public sealed class FileRepository : IFileRepository
-    {
-        private readonly IServiceClient serviceClient;
-
-        private readonly IConverter<IResponse<ICollection<string>>, ICollection<string>> identifiersConverter;
-
-        private readonly IConverter<IResponse<FileDTO>, Asset> responseConverter;
-
-        private readonly IConverter<IResponse<ICollection<FileDTO>>, ICollectionPage<Asset>> pageResponseConverter;
-
-        private readonly IConverter<IResponse<ICollection<FileDTO>>, IDictionaryRange<string, Asset>> bulkResponseConverter;
-
-        /// <summary>Initializes a new instance of the <see cref="FileRepository"/> class.</summary>
-        /// <param name="serviceClient"></param>
-        /// <param name="identifiersConverter"></param>
-        /// <param name="responseConverter"></param>
-        /// <param name="bulkResponseConverter"></param>
-        /// <param name="pageResponseConverter"></param>
-        /// <exception cref="ArgumentNullException"></exception>
-        public FileRepository(
-            IServiceClient serviceClient,
-            IConverter<IResponse<ICollection<string>>, ICollection<string>> identifiersConverter,
-            IConverter<IResponse<FileDTO>, Asset> responseConverter,
-            IConverter<IResponse<ICollection<FileDTO>>, IDictionaryRange<string, Asset>> bulkResponseConverter,
-            IConverter<IResponse<ICollection<FileDTO>>, ICollectionPage<Asset>> pageResponseConverter)
-        {
-            if (serviceClient == null)
-            {
-                throw new ArgumentNullException("serviceClient");
-            }
-
-            if (identifiersConverter == null)
-            {
-                throw new ArgumentNullException("identifiersConverter");
-            }
-
-            if (responseConverter == null)
-            {
-                throw new ArgumentNullException("responseConverter");
-            }
-
-            if (bulkResponseConverter == null)
-            {
-                throw new ArgumentNullException("bulkResponseConverter");
-            }
-
-            if (pageResponseConverter == null)
-            {
-                throw new ArgumentNullException("pageResponseConverter");
-            }
-
-            this.serviceClient = serviceClient;
-            this.identifiersConverter = identifiersConverter;
-            this.responseConverter = responseConverter;
-            this.bulkResponseConverter = bulkResponseConverter;
-            this.pageResponseConverter = pageResponseConverter;
-        }
-
-        /// <inheritdoc />
-        ICollection<string> IDiscoverable<string>.Discover()
-        {
-            var request = new FileDiscoveryRequest();
-            var response = this.serviceClient.Send<ICollection<string>>(request);
-            return this.identifiersConverter.Convert(response, null) ?? new List<string>(0);
-        }
-
-        /// <inheritdoc />
-        Task<ICollection<string>> IDiscoverable<string>.DiscoverAsync()
-        {
-            return ((IFileRepository)this).DiscoverAsync(CancellationToken.None);
-        }
-
-        /// <inheritdoc />
-        async Task<ICollection<string>> IDiscoverable<string>.DiscoverAsync(CancellationToken cancellationToken)
-        {
-            var request = new FileDiscoveryRequest();
-            var response = await this.serviceClient.SendAsync<ICollection<string>>(request, cancellationToken).ConfigureAwait(false);
-            return this.identifiersConverter.Convert(response) ?? new List<string>(0);
-        }
-
-        /// <inheritdoc />
-        ICollectionPage<Asset> IPaginator<Asset>.FindPage(int pageIndex)
-        {
-            var request = new FilePageRequest { Page = pageIndex };
-            var response = this.serviceClient.Send<ICollection<FileDTO>>(request);
-            var values = this.pageResponseConverter.Convert(response, pageIndex);
-            return values ?? new CollectionPage<Asset>(0);
-        }
-
-        /// <inheritdoc />
-        ICollectionPage<Asset> IPaginator<Asset>.FindPage(int pageIndex, int pageSize)
-        {
-            var request = new FilePageRequest { Page = pageIndex, PageSize = pageSize };
-            var response = this.serviceClient.Send<ICollection<FileDTO>>(request);
-            var values = this.pageResponseConverter.Convert(response, pageIndex);
-            return values ?? new CollectionPage<Asset>(0);
-        }
-
-        /// <inheritdoc />
-        Task<ICollectionPage<Asset>> IPaginator<Asset>.FindPageAsync(int pageIndex)
-        {
-            return ((IFileRepository)this).FindPageAsync(pageIndex, CancellationToken.None);
-        }
-
-        /// <inheritdoc />
-        async Task<ICollectionPage<Asset>> IPaginator<Asset>.FindPageAsync(int pageIndex, CancellationToken cancellationToken)
-        {
-            var request = new FilePageRequest { Page = pageIndex };
-<<<<<<< HEAD
-            var response = this.serviceClient.SendAsync<ICollection<FileDTO>>(request, cancellationToken);
-            return response.ContinueWith(task => this.ConvertAsyncResponse(task, pageIndex), cancellationToken);
-=======
-            var response = await this.serviceClient.SendAsync<ICollection<FileDataContract>>(request, cancellationToken).ConfigureAwait(false);
-            var values = this.pageResponseConverter.Convert(response);
-            if (values == null)
-            {
-                return new CollectionPage<Asset>(0);
-            }
-
-            PageContextPatchUtility.Patch(values, pageIndex);
-
-            return values;
->>>>>>> 3762cee5
-        }
-
-        /// <inheritdoc />
-        Task<ICollectionPage<Asset>> IPaginator<Asset>.FindPageAsync(int pageIndex, int pageSize)
-        {
-            return ((IFileRepository)this).FindPageAsync(pageIndex, pageSize, CancellationToken.None);
-        }
-
-        /// <inheritdoc />
-        async Task<ICollectionPage<Asset>> IPaginator<Asset>.FindPageAsync(int pageIndex, int pageSize, CancellationToken cancellationToken)
-        {
-            var request = new FilePageRequest
-            {
-                Page = pageIndex,
-                PageSize = pageSize
-            };
-<<<<<<< HEAD
-            var response = this.serviceClient.SendAsync<ICollection<FileDTO>>(request, cancellationToken);
-            return response.ContinueWith(task => this.ConvertAsyncResponse(task, pageIndex), cancellationToken);
-=======
-            var response = await this.serviceClient.SendAsync<ICollection<FileDataContract>>(request, cancellationToken).ConfigureAwait(false);
-            var values = this.pageResponseConverter.Convert(response);
-            if (values == null)
-            {
-                return new CollectionPage<Asset>(0);
-            }
-
-            PageContextPatchUtility.Patch(values, pageIndex);
-
-            return values;
->>>>>>> 3762cee5
-        }
-
-        /// <inheritdoc />
-        Asset IRepository<string, Asset>.Find(string identifier)
-        {
-            var request = new FileDetailRequest { Identifier = identifier };
-            var response = this.serviceClient.Send<FileDTO>(request);
-            return this.responseConverter.Convert(response, null);
-        }
-
-        /// <inheritdoc />
-        IDictionaryRange<string, Asset> IRepository<string, Asset>.FindAll()
-        {
-            var request = new FileBulkRequest();
-            var response = this.serviceClient.Send<ICollection<FileDTO>>(request);
-            return this.bulkResponseConverter.Convert(response, null) ?? new DictionaryRange<string, Asset>(0);
-        }
-
-        /// <inheritdoc />
-        IDictionaryRange<string, Asset> IRepository<string, Asset>.FindAll(ICollection<string> identifiers)
-        {
-            var request = new FileBulkRequest { Identifiers = identifiers };
-            var response = this.serviceClient.Send<ICollection<FileDTO>>(request);
-            return this.bulkResponseConverter.Convert(response, null) ?? new DictionaryRange<string, Asset>(0);
-        }
-
-        /// <inheritdoc />
-        Task<IDictionaryRange<string, Asset>> IRepository<string, Asset>.FindAllAsync()
-        {
-            return ((IFileRepository)this).FindAllAsync(CancellationToken.None);
-        }
-
-        /// <inheritdoc />
-        async Task<IDictionaryRange<string, Asset>> IRepository<string, Asset>.FindAllAsync(CancellationToken cancellationToken)
-        {
-            var request = new FileBulkRequest();
-<<<<<<< HEAD
-            var response = this.serviceClient.SendAsync<ICollection<FileDTO>>(request, cancellationToken);
-            return response.ContinueWith<IDictionaryRange<string, Asset>>(this.ConvertAsyncResponse, cancellationToken);
-=======
-            var response = await this.serviceClient.SendAsync<ICollection<FileDataContract>>(request, cancellationToken).ConfigureAwait(false);
-            return this.bulkResponseConverter.Convert(response) ?? new DictionaryRange<string, Asset>(0);
->>>>>>> 3762cee5
-        }
-
-        /// <inheritdoc />
-        Task<IDictionaryRange<string, Asset>> IRepository<string, Asset>.FindAllAsync(ICollection<string> identifiers)
-        {
-            return ((IFileRepository)this).FindAllAsync(identifiers, CancellationToken.None);
-        }
-
-        /// <inheritdoc />
-        async Task<IDictionaryRange<string, Asset>> IRepository<string, Asset>.FindAllAsync(ICollection<string> identifiers, CancellationToken cancellationToken)
-        {
-            var request = new FileBulkRequest { Identifiers = identifiers };
-<<<<<<< HEAD
-            var response = this.serviceClient.SendAsync<ICollection<FileDTO>>(request, cancellationToken);
-            return response.ContinueWith<IDictionaryRange<string, Asset>>(this.ConvertAsyncResponse, cancellationToken);
-=======
-            var response = await this.serviceClient.SendAsync<ICollection<FileDataContract>>(request, cancellationToken).ConfigureAwait(false);
-            return this.bulkResponseConverter.Convert(response) ?? new DictionaryRange<string, Asset>(0);
-
->>>>>>> 3762cee5
-        }
-
-        /// <inheritdoc />
-        Task<Asset> IRepository<string, Asset>.FindAsync(string identifier)
-        {
-            return ((IFileRepository)this).FindAsync(identifier, CancellationToken.None);
-        }
-
-        /// <inheritdoc />
-        async Task<Asset> IRepository<string, Asset>.FindAsync(string identifier, CancellationToken cancellationToken)
-        {
-            var request = new FileDetailRequest { Identifier = identifier };
-<<<<<<< HEAD
-            var response = this.serviceClient.SendAsync<FileDTO>(request, cancellationToken);
-            return response.ContinueWith<Asset>(this.ConvertAsyncResponse, cancellationToken);
-        }
-
-        [SuppressMessage("StyleCop.CSharp.DocumentationRules", "SA1600:ElementsMustBeDocumented", Justification = "Not part of the public API.")]
-        private Asset ConvertAsyncResponse(Task<IResponse<FileDTO>> task)
-        {
-            Debug.Assert(task != null, "task != null");
-            return this.responseConverter.Convert(task.Result, null);
-        }
-
-        [SuppressMessage("StyleCop.CSharp.DocumentationRules", "SA1600:ElementsMustBeDocumented", Justification = "Not part of the public API.")]
-        private IDictionaryRange<string, Asset> ConvertAsyncResponse(Task<IResponse<ICollection<FileDTO>>> task)
-        {
-            Debug.Assert(task != null, "task != null");
-            return this.bulkResponseConverter.Convert(task.Result, null) ?? new DictionaryRange<string, Asset>(0);
-        }
-
-        [SuppressMessage("StyleCop.CSharp.DocumentationRules", "SA1600:ElementsMustBeDocumented", Justification = "Not part of the public API.")]
-        private ICollectionPage<Asset> ConvertAsyncResponse(Task<IResponse<ICollection<FileDTO>>> task, int pageIndex)
-        {
-            Debug.Assert(task != null, "task != null");
-            var values = this.pageResponseConverter.Convert(task.Result, pageIndex);
-            return values ?? new CollectionPage<Asset>(0);
-        }
-
-        [SuppressMessage("StyleCop.CSharp.DocumentationRules", "SA1600:ElementsMustBeDocumented", Justification = "Not part of the public API.")]
-        private ICollection<string> ConvertAsyncResponse(Task<IResponse<ICollection<string>>> task)
-        {
-            Debug.Assert(task != null, "task != null");
-            return this.identifiersConverter.Convert(task.Result, null) ?? new List<string>(0);
-=======
-            var response = await this.serviceClient.SendAsync<FileDataContract>(request, cancellationToken).ConfigureAwait(false);
-            return this.responseConverter.Convert(response);
->>>>>>> 3762cee5
-        }
-    }
+// --------------------------------------------------------------------------------------------------------------------
+// <copyright file="FileRepository.cs" company="GW2.NET Coding Team">
+//   This product is licensed under the GNU General Public License version 2 (GPLv2). See the License in the project root folder or the following page: http://www.gnu.org/licenses/gpl-2.0.html
+// </copyright>
+// <summary>
+//   Defines the FileRepository type.
+// </summary>
+// --------------------------------------------------------------------------------------------------------------------
+
+namespace GW2NET.V2.Files
+{
+    using System;
+    using System.Collections.Generic;
+    using System.Threading;
+    using System.Threading.Tasks;
+
+    using GW2NET.Common;
+    using GW2NET.Files;
+    using GW2NET.V2.Files.Json;
+
+    /// <summary>Represents a repository that retrieves data from the /v2/files interface.</summary>
+    public sealed class FileRepository : IFileRepository
+    {
+        private readonly IServiceClient serviceClient;
+
+        private readonly IConverter<IResponse<ICollection<string>>, ICollection<string>> identifiersResponseConverter;
+
+        private readonly IConverter<IResponse<FileDTO>, Asset> responseConverter;
+
+        private readonly IConverter<IResponse<ICollection<FileDTO>>, ICollectionPage<Asset>> pageResponseConverter;
+
+        private readonly IConverter<IResponse<ICollection<FileDTO>>, IDictionaryRange<string, Asset>> bulkResponseConverter;
+
+        /// <summary>Initializes a new instance of the <see cref="FileRepository"/> class.</summary>
+        /// <param name="serviceClient"></param>
+        /// <param name="identifiersResponseConverter"></param>
+        /// <param name="responseConverter"></param>
+        /// <param name="bulkResponseConverter"></param>
+        /// <param name="pageResponseConverter"></param>
+        /// <exception cref="ArgumentNullException"></exception>
+        public FileRepository(
+            IServiceClient serviceClient,
+            IConverter<IResponse<ICollection<string>>, ICollection<string>> identifiersResponseConverter,
+            IConverter<IResponse<FileDTO>, Asset> responseConverter,
+            IConverter<IResponse<ICollection<FileDTO>>, IDictionaryRange<string, Asset>> bulkResponseConverter,
+            IConverter<IResponse<ICollection<FileDTO>>, ICollectionPage<Asset>> pageResponseConverter)
+        {
+            if (serviceClient == null)
+            {
+                throw new ArgumentNullException("serviceClient");
+            }
+
+            if (identifiersResponseConverter == null)
+            {
+                throw new ArgumentNullException("identifiersResponseConverter");
+            }
+
+            if (responseConverter == null)
+            {
+                throw new ArgumentNullException("responseConverter");
+            }
+
+            if (bulkResponseConverter == null)
+            {
+                throw new ArgumentNullException("bulkResponseConverter");
+            }
+
+            if (pageResponseConverter == null)
+            {
+                throw new ArgumentNullException("pageResponseConverter");
+            }
+
+            this.serviceClient = serviceClient;
+            this.identifiersResponseConverter = identifiersResponseConverter;
+            this.responseConverter = responseConverter;
+            this.bulkResponseConverter = bulkResponseConverter;
+            this.pageResponseConverter = pageResponseConverter;
+        }
+
+        /// <inheritdoc />
+        ICollection<string> IDiscoverable<string>.Discover()
+        {
+            var request = new FileDiscoveryRequest();
+            var response = this.serviceClient.Send<ICollection<string>>(request);
+            return this.identifiersResponseConverter.Convert(response, null);
+        }
+
+        /// <inheritdoc />
+        Task<ICollection<string>> IDiscoverable<string>.DiscoverAsync()
+        {
+            return ((IFileRepository)this).DiscoverAsync(CancellationToken.None);
+        }
+
+        /// <inheritdoc />
+        async Task<ICollection<string>> IDiscoverable<string>.DiscoverAsync(CancellationToken cancellationToken)
+        {
+            var request = new FileDiscoveryRequest();
+            var response = await this.serviceClient.SendAsync<ICollection<string>>(request, cancellationToken).ConfigureAwait(false);
+            return this.identifiersResponseConverter.Convert(response, null);
+        }
+
+        /// <inheritdoc />
+        ICollectionPage<Asset> IPaginator<Asset>.FindPage(int pageIndex)
+        {
+            var request = new FilePageRequest { Page = pageIndex };
+            var response = this.serviceClient.Send<ICollection<FileDTO>>(request);
+            return this.pageResponseConverter.Convert(response, pageIndex);
+        }
+
+        /// <inheritdoc />
+        ICollectionPage<Asset> IPaginator<Asset>.FindPage(int pageIndex, int pageSize)
+        {
+            var request = new FilePageRequest { Page = pageIndex, PageSize = pageSize };
+            var response = this.serviceClient.Send<ICollection<FileDTO>>(request);
+            return this.pageResponseConverter.Convert(response, pageIndex);
+        }
+
+        /// <inheritdoc />
+        Task<ICollectionPage<Asset>> IPaginator<Asset>.FindPageAsync(int pageIndex)
+        {
+            return ((IFileRepository)this).FindPageAsync(pageIndex, CancellationToken.None);
+        }
+
+        /// <inheritdoc />
+        async Task<ICollectionPage<Asset>> IPaginator<Asset>.FindPageAsync(int pageIndex, CancellationToken cancellationToken)
+        {
+            var request = new FilePageRequest { Page = pageIndex };
+            var response = await this.serviceClient.SendAsync<ICollection<FileDTO>>(request, cancellationToken).ConfigureAwait(false);
+            return this.pageResponseConverter.Convert(response, pageIndex);
+        }
+
+        /// <inheritdoc />
+        Task<ICollectionPage<Asset>> IPaginator<Asset>.FindPageAsync(int pageIndex, int pageSize)
+        {
+            return ((IFileRepository)this).FindPageAsync(pageIndex, pageSize, CancellationToken.None);
+        }
+
+        /// <inheritdoc />
+        async Task<ICollectionPage<Asset>> IPaginator<Asset>.FindPageAsync(int pageIndex, int pageSize, CancellationToken cancellationToken)
+        {
+            var request = new FilePageRequest
+            {
+                Page = pageIndex,
+                PageSize = pageSize
+            };
+            var response = await this.serviceClient.SendAsync<ICollection<FileDTO>>(request, cancellationToken).ConfigureAwait(false);
+            return this.pageResponseConverter.Convert(response, pageIndex);
+        }
+
+        /// <inheritdoc />
+        Asset IRepository<string, Asset>.Find(string identifier)
+        {
+            var request = new FileDetailRequest { Identifier = identifier };
+            var response = this.serviceClient.Send<FileDTO>(request);
+            return this.responseConverter.Convert(response, null);
+        }
+
+        /// <inheritdoc />
+        IDictionaryRange<string, Asset> IRepository<string, Asset>.FindAll()
+        {
+            var request = new FileBulkRequest();
+            var response = this.serviceClient.Send<ICollection<FileDTO>>(request);
+            return this.bulkResponseConverter.Convert(response, null);
+        }
+
+        /// <inheritdoc />
+        IDictionaryRange<string, Asset> IRepository<string, Asset>.FindAll(ICollection<string> identifiers)
+        {
+            var request = new FileBulkRequest { Identifiers = identifiers };
+            var response = this.serviceClient.Send<ICollection<FileDTO>>(request);
+            return this.bulkResponseConverter.Convert(response, null);
+        }
+
+        /// <inheritdoc />
+        Task<IDictionaryRange<string, Asset>> IRepository<string, Asset>.FindAllAsync()
+        {
+            return ((IFileRepository)this).FindAllAsync(CancellationToken.None);
+        }
+
+        /// <inheritdoc />
+        async Task<IDictionaryRange<string, Asset>> IRepository<string, Asset>.FindAllAsync(CancellationToken cancellationToken)
+        {
+            var request = new FileBulkRequest();
+            var response = await this.serviceClient.SendAsync<ICollection<FileDTO>>(request, cancellationToken).ConfigureAwait(false);
+            return this.bulkResponseConverter.Convert(response, null);
+        }
+
+        /// <inheritdoc />
+        Task<IDictionaryRange<string, Asset>> IRepository<string, Asset>.FindAllAsync(ICollection<string> identifiers)
+        {
+            return ((IFileRepository)this).FindAllAsync(identifiers, CancellationToken.None);
+        }
+
+        /// <inheritdoc />
+        async Task<IDictionaryRange<string, Asset>> IRepository<string, Asset>.FindAllAsync(ICollection<string> identifiers, CancellationToken cancellationToken)
+        {
+            var request = new FileBulkRequest { Identifiers = identifiers };
+            var response = await this.serviceClient.SendAsync<ICollection<FileDTO>>(request, cancellationToken).ConfigureAwait(false);
+            return this.bulkResponseConverter.Convert(response, null);
+
+        }
+
+        /// <inheritdoc />
+        Task<Asset> IRepository<string, Asset>.FindAsync(string identifier)
+        {
+            return ((IFileRepository)this).FindAsync(identifier, CancellationToken.None);
+        }
+
+        /// <inheritdoc />
+        async Task<Asset> IRepository<string, Asset>.FindAsync(string identifier, CancellationToken cancellationToken)
+        {
+            var request = new FileDetailRequest { Identifier = identifier };
+            var response = await this.serviceClient.SendAsync<FileDTO>(request, cancellationToken).ConfigureAwait(false);
+            return this.responseConverter.Convert(response, null);
+        }
+    }
 }