--- conflicted
+++ resolved
@@ -1,351 +1,233 @@
-﻿<?xml version="1.0" encoding="utf-8"?>
-<Project ToolsVersion="12.0" DefaultTargets="Build" xmlns="http://schemas.microsoft.com/developer/msbuild/2003">
-  <Import Project="$(MSBuildExtensionsPath)\$(MSBuildToolsVersion)\Microsoft.Common.props" Condition="Exists('$(MSBuildExtensionsPath)\$(MSBuildToolsVersion)\Microsoft.Common.props')" />
-  <PropertyGroup>
-    <MinimumVisualStudioVersion>12.0</MinimumVisualStudioVersion>
-    <Configuration Condition=" '$(Configuration)' == '' ">Debug</Configuration>
-    <Platform Condition=" '$(Platform)' == '' ">AnyCPU</Platform>
-    <ProjectGuid>{965994BE-F908-4D34-AF07-F8A6B527FFB7}</ProjectGuid>
-    <OutputType>Library</OutputType>
-    <AppDesignerFolder>Properties</AppDesignerFolder>
-    <RootNamespace>GW2NET.V2.Items</RootNamespace>
-    <AssemblyName>GW2NET.V2.Items</AssemblyName>
-    <DefaultLanguage>en-US</DefaultLanguage>
-    <FileAlignment>512</FileAlignment>
-    <ProjectTypeGuids>{786C830F-07A1-408B-BD7F-6EE04809D6DB};{FAE04EC0-301F-11D3-BF4B-00C04F79EFBC}</ProjectTypeGuids>
-<<<<<<< HEAD
-    <TargetFrameworkProfile>Profile151</TargetFrameworkProfile>
-    <TargetFrameworkVersion>v4.6</TargetFrameworkVersion>
-    <SccProjectName>SAK</SccProjectName>
-    <SccLocalPath>SAK</SccLocalPath>
-    <SccAuxPath>SAK</SccAuxPath>
-    <SccProvider>SAK</SccProvider>
-=======
-    <TargetFrameworkProfile>Profile111</TargetFrameworkProfile>
-    <TargetFrameworkVersion>v4.5</TargetFrameworkVersion>
->>>>>>> df31f1e1
-  </PropertyGroup>
-  <PropertyGroup Condition=" '$(Configuration)|$(Platform)' == 'Debug|AnyCPU' ">
-    <DebugSymbols>true</DebugSymbols>
-    <DebugType>full</DebugType>
-    <Optimize>false</Optimize>
-    <OutputPath>bin\Debug\</OutputPath>
-    <DefineConstants>DEBUG;TRACE</DefineConstants>
-    <ErrorReport>prompt</ErrorReport>
-    <WarningLevel>4</WarningLevel>
-    <CodeAnalysisRuleSet>$(SolutionDir)GW2NET.ruleset</CodeAnalysisRuleSet>
-    <DocumentationFile>bin\Debug\GW2NET.V2.Items.XML</DocumentationFile>
-  </PropertyGroup>
-  <PropertyGroup Condition=" '$(Configuration)|$(Platform)' == 'Release|AnyCPU' ">
-    <DebugType>pdbonly</DebugType>
-    <Optimize>true</Optimize>
-    <OutputPath>bin\Release\</OutputPath>
-    <DefineConstants>TRACE</DefineConstants>
-    <ErrorReport>prompt</ErrorReport>
-    <WarningLevel>4</WarningLevel>
-    <CodeAnalysisRuleSet>$(SolutionDir)GW2NET.ruleset</CodeAnalysisRuleSet>
-    <DocumentationFile>bin\Release\GW2NET.V2.Items.XML</DocumentationFile>
-  </PropertyGroup>
-  <ItemGroup>
-    <!-- A reference to the entire .NET Framework is automatically included -->
-    <ProjectReference Include="..\GW2NET.Core\GW2NET.Core.csproj">
-      <Project>{05f3d999-0470-4123-8c80-af4ac2385e7c}</Project>
-      <Name>GW2NET.Core</Name>
-    </ProjectReference>
-  </ItemGroup>
-  <ItemGroup>
-<<<<<<< HEAD
-    <Compile Include="Converters\ArmorConverter.cs" />
-    <Compile Include="Converters\BackpackConverter.cs" />
-    <Compile Include="Converters\BagConverter.cs" />
-    <Compile Include="Converters\CraftingRecipeUnlockerConverter.cs" />
-    <Compile Include="Converters\DyeUnlockerConverter.cs" />
-    <Compile Include="Converters\GatheringToolConverter.cs" />
-    <Compile Include="Converters\GatheringToolConverters.cs">
-      <DependentUpon>GatheringToolConverters.tt</DependentUpon>
-      <AutoGen>True</AutoGen>
-      <DesignTime>True</DesignTime>
-    </Compile>
-    <Compile Include="Converters\GizmoConverters.cs">
-      <DependentUpon>GizmoConverters.tt</DependentUpon>
-      <AutoGen>True</AutoGen>
-      <DesignTime>True</DesignTime>
-    </Compile>
-    <Compile Include="Converters\FoodConverter.cs" />
-    <Compile Include="Converters\GenericConsumableConverter.cs" />
-    <Compile Include="Converters\ImmediateConsumableConverter.cs" />
-    <Compile Include="Converters\ItemConverter.cs" />
-    <Compile Include="Converters\SalvageToolConverter.cs" />
-    <Compile Include="Converters\ToolConverters.cs">
-      <DependentUpon>ToolConverters.tt</DependentUpon>
-      <AutoGen>True</AutoGen>
-      <DesignTime>True</DesignTime>
-    </Compile>
-    <Compile Include="Converters\ContainerConverters.cs">
-      <DependentUpon>ContainerConverters.tt</DependentUpon>
-      <AutoGen>True</AutoGen>
-      <DesignTime>True</DesignTime>
-    </Compile>
-    <Compile Include="Converters\CombatAttributeConverter.cs" />
-    <Compile Include="Converters\ArmorConverters.cs">
-      <DependentUpon>ArmorConverters.tt</DependentUpon>
-      <AutoGen>True</AutoGen>
-      <DesignTime>True</DesignTime>
-    </Compile>
-    <Compile Include="Converters\UpgradeComponentConverter.cs" />
-    <Compile Include="Converters\UpgradeComponentConverters.cs">
-      <DependentUpon>UpgradeComponentConverters.tt</DependentUpon>
-      <AutoGen>True</AutoGen>
-      <DesignTime>True</DesignTime>
-    </Compile>
-    <Compile Include="Converters\UtilityConverter.cs" />
-    <Compile Include="Converters\WeaponConverter.cs" />
-    <Compile Include="Converters\WeaponConverters.cs">
-      <DependentUpon>WeaponConverters.tt</DependentUpon>
-      <AutoGen>True</AutoGen>
-      <DesignTime>True</DesignTime>
-    </Compile>
-    <Compile Include="Converters\UnlockerConverters.cs">
-      <DependentUpon>UnlockerConverters.tt</DependentUpon>
-      <AutoGen>True</AutoGen>
-      <DesignTime>True</DesignTime>
-    </Compile>
-    <Compile Include="Converters\ConsumableConverters.cs">
-      <DependentUpon>ConsumableConverters.tt</DependentUpon>
-      <AutoGen>True</AutoGen>
-      <DesignTime>True</DesignTime>
-    </Compile>
-    <Compile Include="Converters\ItemConverters.cs">
-      <DependentUpon>ItemConverters.tt</DependentUpon>
-      <AutoGen>True</AutoGen>
-      <DesignTime>True</DesignTime>
-    </Compile>
-    <Compile Include="Converters\TrinkerConverters.cs">
-      <DependentUpon>TrinkerConverters.tt</DependentUpon>
-      <AutoGen>True</AutoGen>
-      <DesignTime>True</DesignTime>
-    </Compile>
-    <Compile Include="Converters\CombatAttributeConverters.cs">
-      <DependentUpon>CombatAttributeConverters.tt</DependentUpon>
-      <AutoGen>True</AutoGen>
-      <DesignTime>True</DesignTime>
-    </Compile>
-    <Compile Include="Converters\TrinketConverter.cs" />
-    <Compile Include="Converters\CombatBuffConverter.cs" />
-    <Compile Include="Converters\DamageTypeConverter.cs" />
-    <Compile Include="Converters\GameTypeConverter.cs" />
-    <Compile Include="Converters\GameTypeCollectionConverter.cs" />
-    <Compile Include="Converters\InfixUpgradeConverter.cs" />
-    <Compile Include="Converters\InfusionSlotConverter.cs" />
-    <Compile Include="Converters\InfusionSlotFlagConverter.cs" />
-    <Compile Include="Converters\InfusionSlotFlagCollectionConverter.cs" />
-    <Compile Include="Converters\ItemFlagConverter.cs" />
-    <Compile Include="Converters\ItemFlagCollectionConverter.cs" />
-    <Compile Include="Converters\ItemRarityConverter.cs" />
-    <Compile Include="Converters\ItemRestrictionConverter.cs" />
-    <Compile Include="Converters\ItemRestrictionCollectionConverter.cs" />
-    <Compile Include="Converters\UpgradeComponentFlagConverter.cs" />
-    <Compile Include="Converters\UpgradeComponentFlagCollectionConverter.cs" />
-    <Compile Include="Converters\WeightClassConverter.cs" />
-=======
-    <Compile Include="Converters\ConverterForAccessory.cs" />
-    <Compile Include="Converters\ConverterForConditionDurationModifier.cs" />
-    <Compile Include="Converters\ConverterForChampionUnlocker.cs" />
-    <Compile Include="Converters\ConverterForBoonDurationModifier.cs" />
-    <Compile Include="Converters\ConverterForTeleportToFriend.cs" />
-    <Compile Include="Converters\ConverterForAlcohol.cs" />
-    <Compile Include="Converters\ConverterForGliderSkinUnlocker.cs" />
-    <Compile Include="Converters\ConverterForOutfitUnlocker.cs" />
-    <Compile Include="Converters\ConverterForAmulet.cs" />
-    <Compile Include="Converters\ConverterForAppearanceChanger.cs" />
-    <Compile Include="Converters\ConverterForArmor.cs" />
-    <Compile Include="Converters\ConverterForAxe.cs" />
-    <Compile Include="Converters\ConverterForBackpack.cs" />
-    <Compile Include="Converters\ConverterForBag.cs" />
-    <Compile Include="Converters\ConverterForBagSlotUnlocker.cs" />
-    <Compile Include="Converters\ConverterForBankTabUnlocker.cs" />
-    <Compile Include="Converters\ConverterForBoots.cs" />
-    <Compile Include="Converters\ConverterForCoat.cs" />
-    <Compile Include="Converters\ConverterForCollectibleCapacityUnlocker.cs" />
-    <Compile Include="Converters\ConverterForCombatAttribute.cs" />
-    <Compile Include="Converters\ConverterForCombatBuff.cs" />
-    <Compile Include="Converters\ConverterForConditionDamageModifier.cs" />
-    <Compile Include="Converters\ConverterForConsumable.cs" />
-    <Compile Include="Converters\ConverterForContainer.cs" />
-    <Compile Include="Converters\ConverterForContainerKey.cs" />
-    <Compile Include="Converters\ConverterForContentUnlocker.cs" />
-    <Compile Include="Converters\ConverterForContractNpc.cs" />
-    <Compile Include="Converters\ConverterForCraftingMaterial.cs" />
-    <Compile Include="Converters\ConverterForCraftingRecipeUnlocker.cs" />
-    <Compile Include="Converters\ConverterForDagger.cs" />
-    <Compile Include="Converters\ConverterForDamageType.cs" />
-    <Compile Include="Converters\ConverterForDefaultContainer.cs" />
-    <Compile Include="Converters\ConverterForDefaultGizmo.cs" />
-    <Compile Include="Converters\ConverterForDefaultUpgradeComponent.cs" />
-    <Compile Include="Converters\ConverterForDyeUnlocker.cs" />
-    <Compile Include="Converters\ConverterForFerocityModifier.cs" />
-    <Compile Include="Converters\ConverterForFocus.cs" />
-    <Compile Include="Converters\ConverterForFood.cs" />
-    <Compile Include="Converters\ConverterForForagingTool.cs" />
-    <Compile Include="Converters\ConverterForGameType.cs" />
-    <Compile Include="Converters\ConverterForGameTypeCollection.cs" />
-    <Compile Include="Converters\ConverterForGatheringTool.cs" />
-    <Compile Include="Converters\ConverterForGem.cs" />
-    <Compile Include="Converters\ConverterForGenericConsumable.cs" />
-    <Compile Include="Converters\ConverterForGiftBox.cs" />
-    <Compile Include="Converters\ConverterForGizmo.cs" />
-    <Compile Include="Converters\ConverterForGloves.cs" />
-    <Compile Include="Converters\ConverterForGreatSword.cs" />
-    <Compile Include="Converters\ConverterForHalloweenConsumable.cs" />
-    <Compile Include="Converters\ConverterForHammer.cs" />
-    <Compile Include="Converters\ConverterForHarpoon.cs" />
-    <Compile Include="Converters\ConverterForHealingModifier.cs" />
-    <Compile Include="Converters\ConverterForHelm.cs" />
-    <Compile Include="Converters\ConverterForHelmAquatic.cs" />
-    <Compile Include="Converters\ConverterForImmediateConsumable.cs" />
-    <Compile Include="Converters\ConverterForInfixUpgrade.cs" />
-    <Compile Include="Converters\ConverterForInfusionSlot.cs" />
-    <Compile Include="Converters\ConverterForInfusionSlotFlag.cs" />
-    <Compile Include="Converters\ConverterForInfusionSlotFlagCollection.cs" />
-    <Compile Include="Converters\ConverterForItem.cs" />
-    <Compile Include="Converters\ConverterForItemFlag.cs" />
-    <Compile Include="Converters\ConverterForItemFlagCollection.cs" />
-    <Compile Include="Converters\ConverterForItemRarity.cs" />
-    <Compile Include="Converters\ConverterForItemRestriction.cs" />
-    <Compile Include="Converters\ConverterForItemRestrictionCollection.cs" />
-    <Compile Include="Converters\ConverterForLargeBundle.cs" />
-    <Compile Include="Converters\ConverterForLeggings.cs" />
-    <Compile Include="Converters\ConverterForLoggingTool.cs" />
-    <Compile Include="Converters\ConverterForLongBow.cs" />
-    <Compile Include="Converters\ConverterForMace.cs" />
-    <Compile Include="Converters\ConverterForMiniature.cs" />
-    <Compile Include="Converters\ConverterForMiningTool.cs" />
-    <Compile Include="Converters\ConverterForOpenUiContainer.cs" />
-    <Compile Include="Converters\ConverterForPistol.cs" />
-    <Compile Include="Converters\ConverterForPowerModifier.cs" />
-    <Compile Include="Converters\ConverterForPrecisionModifier.cs" />
-    <Compile Include="Converters\ConverterForRentableContractNpc.cs" />
-    <Compile Include="Converters\ConverterForRifle.cs" />
-    <Compile Include="Converters\ConverterForRing.cs" />
-    <Compile Include="Converters\ConverterForRune.cs" />
-    <Compile Include="Converters\ConverterForSalvageTool.cs" />
-    <Compile Include="Converters\ConverterForScepter.cs" />
-    <Compile Include="Converters\ConverterForShield.cs" />
-    <Compile Include="Converters\ConverterForShortBow.cs" />
-    <Compile Include="Converters\ConverterForShoulders.cs" />
-    <Compile Include="Converters\ConverterForSigil.cs" />
-    <Compile Include="Converters\ConverterForSmallBundle.cs" />
-    <Compile Include="Converters\ConverterForSpearGun.cs" />
-    <Compile Include="Converters\ConverterForStaff.cs" />
-    <Compile Include="Converters\ConverterForSword.cs" />
-    <Compile Include="Converters\ConverterForTool.cs" />
-    <Compile Include="Converters\ConverterForTorch.cs" />
-    <Compile Include="Converters\ConverterForToughnessModifier.cs" />
-    <Compile Include="Converters\ConverterForToy.cs" />
-    <Compile Include="Converters\ConverterForTraitGuide.cs" />
-    <Compile Include="Converters\ConverterForTransmutation.cs" />
-    <Compile Include="Converters\ConverterForTrident.cs" />
-    <Compile Include="Converters\ConverterForTrinket.cs" />
-    <Compile Include="Converters\ConverterForTrophy.cs" />
-    <Compile Include="Converters\ConverterForTwoHandedToy.cs" />
-    <Compile Include="Converters\ConverterForUnlimitedConsumable.cs" />
-    <Compile Include="Converters\ConverterForUnlocker.cs" />
-    <Compile Include="Converters\ConverterForUnTransmutation.cs" />
-    <Compile Include="Converters\ConverterForUpgradeComponent.cs" />
-    <Compile Include="Converters\ConverterForUpgradeComponentFlag.cs" />
-    <Compile Include="Converters\ConverterForUpgradeComponentFlagCollection.cs" />
-    <Compile Include="Converters\ConverterForUpgradeRemoval.cs" />
-    <Compile Include="Converters\ConverterForUtility.cs" />
-    <Compile Include="Converters\ConverterForVitalityModifier.cs" />
-    <Compile Include="Converters\ConverterForWarHorn.cs" />
-    <Compile Include="Converters\ConverterForWeapon.cs" />
-    <Compile Include="Converters\ConverterForWeightClass.cs" />
->>>>>>> df31f1e1
-    <Compile Include="ItemBulkRequest.cs" />
-    <Compile Include="ItemDetailsRequest.cs" />
-    <Compile Include="ItemDiscoveryRequest.cs" />
-    <Compile Include="ItemPageRequest.cs" />
-    <Compile Include="ItemRepository.cs" />
-    <Compile Include="Json\AttributeDTO.cs" />
-    <Compile Include="Json\BuffDTO.cs" />
-    <Compile Include="Json\DetailsDTO.cs" />
-    <Compile Include="Json\InfixUpgradeDTO.cs" />
-    <Compile Include="Json\InfusionSlotDTO.cs" />
-    <Compile Include="Json\ItemDTO.cs" />
-    <Compile Include="Properties\AssemblyInfo.cs" />
-    <Compile Include="$(SolutionDir)SharedAssemblyInfo.cs">
-      <Link>Properties\SharedAssemblyInfo.cs</Link>
-    </Compile>
-  </ItemGroup>
-  <ItemGroup>
-    <None Include="Converters\ConverterTemplate.t4" />
-    <None Include="GW2NET.V2.Items.nuspec" />
-    <None Include="packages.config" />
-    <AdditionalFiles Include="$(SolutionDir)stylecop.json" />
-  </ItemGroup>
-  <ItemGroup>
-    <Content Include="Converters\GatheringToolConverters.tt">
-      <Generator>TextTemplatingFileGenerator</Generator>
-      <LastGenOutput>GatheringToolConverters.cs</LastGenOutput>
-    </Content>
-    <Content Include="Converters\GizmoConverters.tt">
-      <Generator>TextTemplatingFileGenerator</Generator>
-      <LastGenOutput>GizmoConverters.cs</LastGenOutput>
-    </Content>
-    <Content Include="Converters\ToolConverters.tt">
-      <Generator>TextTemplatingFileGenerator</Generator>
-      <LastGenOutput>ToolConverters.cs</LastGenOutput>
-    </Content>
-    <Content Include="Converters\ContainerConverters.tt">
-      <Generator>TextTemplatingFileGenerator</Generator>
-      <LastGenOutput>ContainerConverters.cs</LastGenOutput>
-    </Content>
-    <Content Include="Converters\ArmorConverters.tt">
-      <Generator>TextTemplatingFileGenerator</Generator>
-      <LastGenOutput>ArmorConverters.cs</LastGenOutput>
-    </Content>
-    <Content Include="Converters\UpgradeComponentConverters.tt">
-      <Generator>TextTemplatingFileGenerator</Generator>
-      <LastGenOutput>UpgradeComponentConverters.cs</LastGenOutput>
-    </Content>
-    <Content Include="Converters\WeaponConverters.tt">
-      <Generator>TextTemplatingFileGenerator</Generator>
-      <LastGenOutput>WeaponConverters.cs</LastGenOutput>
-    </Content>
-    <Content Include="Converters\UnlockerConverters.tt">
-      <Generator>TextTemplatingFileGenerator</Generator>
-      <LastGenOutput>UnlockerConverters.cs</LastGenOutput>
-    </Content>
-    <Content Include="Converters\ConsumableConverters.tt">
-      <Generator>TextTemplatingFileGenerator</Generator>
-      <LastGenOutput>ConsumableConverters.cs</LastGenOutput>
-    </Content>
-    <Content Include="Converters\ItemConverters.tt">
-      <Generator>TextTemplatingFileGenerator</Generator>
-      <LastGenOutput>ItemConverters.cs</LastGenOutput>
-    </Content>
-    <Content Include="Converters\TrinkerConverters.tt">
-      <Generator>TextTemplatingFileGenerator</Generator>
-      <LastGenOutput>TrinkerConverters.cs</LastGenOutput>
-    </Content>
-    <Content Include="Converters\CombatAttributeConverters.tt">
-      <Generator>TextTemplatingFileGenerator</Generator>
-      <LastGenOutput>CombatAttributeConverters.cs</LastGenOutput>
-    </Content>
-  </ItemGroup>
-  <ItemGroup>
-    <Service Include="{508349B6-6B84-4DF5-91F0-309BEEBAD82D}" />
-  </ItemGroup>
-  <ItemGroup>
-    <Analyzer Include="..\..\packages\StyleCop.Analyzers.1.0.0-beta013\analyzers\dotnet\cs\Newtonsoft.Json.dll" />
-    <Analyzer Include="..\..\packages\StyleCop.Analyzers.1.0.0-beta013\analyzers\dotnet\cs\StyleCop.Analyzers.dll" />
-  </ItemGroup>
-  <Import Project="$(MSBuildExtensionsPath32)\Microsoft\Portable\$(TargetFrameworkVersion)\Microsoft.Portable.CSharp.targets" />
-  <!-- To modify your build process, add your task inside one of the targets below and uncomment it. 
-       Other similar extension points exist, see Microsoft.Common.targets.
-  <Target Name="BeforeBuild">
-  </Target>
-  <Target Name="AfterBuild">
-  </Target>
-  -->
+﻿<?xml version="1.0" encoding="utf-8"?>
+<Project ToolsVersion="12.0" DefaultTargets="Build" xmlns="http://schemas.microsoft.com/developer/msbuild/2003">
+  <Import Project="$(MSBuildExtensionsPath)\$(MSBuildToolsVersion)\Microsoft.Common.props" Condition="Exists('$(MSBuildExtensionsPath)\$(MSBuildToolsVersion)\Microsoft.Common.props')" />
+  <PropertyGroup>
+    <MinimumVisualStudioVersion>12.0</MinimumVisualStudioVersion>
+    <Configuration Condition=" '$(Configuration)' == '' ">Debug</Configuration>
+    <Platform Condition=" '$(Platform)' == '' ">AnyCPU</Platform>
+    <ProjectGuid>{965994BE-F908-4D34-AF07-F8A6B527FFB7}</ProjectGuid>
+    <OutputType>Library</OutputType>
+    <AppDesignerFolder>Properties</AppDesignerFolder>
+    <RootNamespace>GW2NET.V2.Items</RootNamespace>
+    <AssemblyName>GW2NET.V2.Items</AssemblyName>
+    <DefaultLanguage>en-US</DefaultLanguage>
+    <FileAlignment>512</FileAlignment>
+    <ProjectTypeGuids>{786C830F-07A1-408B-BD7F-6EE04809D6DB};{FAE04EC0-301F-11D3-BF4B-00C04F79EFBC}</ProjectTypeGuids>
+    <TargetFrameworkProfile>Profile151</TargetFrameworkProfile>
+    <TargetFrameworkVersion>v4.6</TargetFrameworkVersion>
+    <SccProjectName>SAK</SccProjectName>
+    <SccLocalPath>SAK</SccLocalPath>
+    <SccAuxPath>SAK</SccAuxPath>
+    <SccProvider>SAK</SccProvider>
+  </PropertyGroup>
+  <PropertyGroup Condition=" '$(Configuration)|$(Platform)' == 'Debug|AnyCPU' ">
+    <DebugSymbols>true</DebugSymbols>
+    <DebugType>full</DebugType>
+    <Optimize>false</Optimize>
+    <OutputPath>bin\Debug\</OutputPath>
+    <DefineConstants>DEBUG;TRACE</DefineConstants>
+    <ErrorReport>prompt</ErrorReport>
+    <WarningLevel>4</WarningLevel>
+    <CodeAnalysisRuleSet>$(SolutionDir)GW2NET.ruleset</CodeAnalysisRuleSet>
+    <DocumentationFile>bin\Debug\GW2NET.V2.Items.XML</DocumentationFile>
+  </PropertyGroup>
+  <PropertyGroup Condition=" '$(Configuration)|$(Platform)' == 'Release|AnyCPU' ">
+    <DebugType>pdbonly</DebugType>
+    <Optimize>true</Optimize>
+    <OutputPath>bin\Release\</OutputPath>
+    <DefineConstants>TRACE</DefineConstants>
+    <ErrorReport>prompt</ErrorReport>
+    <WarningLevel>4</WarningLevel>
+    <CodeAnalysisRuleSet>$(SolutionDir)GW2NET.ruleset</CodeAnalysisRuleSet>
+    <DocumentationFile>bin\Release\GW2NET.V2.Items.XML</DocumentationFile>
+  </PropertyGroup>
+  <ItemGroup>
+    <!-- A reference to the entire .NET Framework is automatically included -->
+    <ProjectReference Include="..\GW2NET.Core\GW2NET.Core.csproj">
+      <Project>{05f3d999-0470-4123-8c80-af4ac2385e7c}</Project>
+      <Name>GW2NET.Core</Name>
+    </ProjectReference>
+  </ItemGroup>
+  <ItemGroup>
+    <Compile Include="Converters\ArmorConverter.cs" />
+    <Compile Include="Converters\BackpackConverter.cs" />
+    <Compile Include="Converters\BagConverter.cs" />
+    <Compile Include="Converters\CraftingRecipeUnlockerConverter.cs" />
+    <Compile Include="Converters\DyeUnlockerConverter.cs" />
+    <Compile Include="Converters\GatheringToolConverter.cs" />
+    <Compile Include="Converters\GatheringToolConverters.cs">
+      <DependentUpon>GatheringToolConverters.tt</DependentUpon>
+      <AutoGen>True</AutoGen>
+      <DesignTime>True</DesignTime>
+    </Compile>
+    <Compile Include="Converters\GizmoConverters.cs">
+      <DependentUpon>GizmoConverters.tt</DependentUpon>
+      <AutoGen>True</AutoGen>
+      <DesignTime>True</DesignTime>
+    </Compile>
+    <Compile Include="Converters\FoodConverter.cs" />
+    <Compile Include="Converters\GenericConsumableConverter.cs" />
+    <Compile Include="Converters\ImmediateConsumableConverter.cs" />
+    <Compile Include="Converters\ItemConverter.cs" />
+    <Compile Include="Converters\MiniatureConverter.cs" />
+    <Compile Include="Converters\SalvageToolConverter.cs" />
+    <Compile Include="Converters\ToolConverters.cs">
+      <DependentUpon>ToolConverters.tt</DependentUpon>
+      <AutoGen>True</AutoGen>
+      <DesignTime>True</DesignTime>
+    </Compile>
+    <Compile Include="Converters\ContainerConverters.cs">
+      <DependentUpon>ContainerConverters.tt</DependentUpon>
+      <AutoGen>True</AutoGen>
+      <DesignTime>True</DesignTime>
+    </Compile>
+    <Compile Include="Converters\CombatAttributeConverter.cs" />
+    <Compile Include="Converters\ArmorConverters.cs">
+      <DependentUpon>ArmorConverters.tt</DependentUpon>
+      <AutoGen>True</AutoGen>
+      <DesignTime>True</DesignTime>
+    </Compile>
+    <Compile Include="Converters\TransmutationConverter.cs" />
+    <Compile Include="Converters\UpgradeComponentConverter.cs" />
+    <Compile Include="Converters\UpgradeComponentConverters.cs">
+      <DependentUpon>UpgradeComponentConverters.tt</DependentUpon>
+      <AutoGen>True</AutoGen>
+      <DesignTime>True</DesignTime>
+    </Compile>
+    <Compile Include="Converters\UtilityConverter.cs" />
+    <Compile Include="Converters\WeaponConverter.cs" />
+    <Compile Include="Converters\WeaponConverters.cs">
+      <DependentUpon>WeaponConverters.tt</DependentUpon>
+      <AutoGen>True</AutoGen>
+      <DesignTime>True</DesignTime>
+    </Compile>
+    <Compile Include="Converters\UnlockerConverters.cs">
+      <DependentUpon>UnlockerConverters.tt</DependentUpon>
+      <AutoGen>True</AutoGen>
+      <DesignTime>True</DesignTime>
+    </Compile>
+    <Compile Include="Converters\ConsumableConverters.cs">
+      <DependentUpon>ConsumableConverters.tt</DependentUpon>
+      <AutoGen>True</AutoGen>
+      <DesignTime>True</DesignTime>
+    </Compile>
+    <Compile Include="Converters\ItemConverters.cs">
+      <DependentUpon>ItemConverters.tt</DependentUpon>
+      <AutoGen>True</AutoGen>
+      <DesignTime>True</DesignTime>
+    </Compile>
+    <Compile Include="Converters\TrinkerConverters.cs">
+      <DependentUpon>TrinkerConverters.tt</DependentUpon>
+      <AutoGen>True</AutoGen>
+      <DesignTime>True</DesignTime>
+    </Compile>
+    <Compile Include="Converters\CombatAttributeConverters.cs">
+      <DependentUpon>CombatAttributeConverters.tt</DependentUpon>
+      <AutoGen>True</AutoGen>
+      <DesignTime>True</DesignTime>
+    </Compile>
+    <Compile Include="Converters\TrinketConverter.cs" />
+    <Compile Include="Converters\CombatBuffConverter.cs" />
+    <Compile Include="Converters\DamageTypeConverter.cs" />
+    <Compile Include="Converters\GameTypeConverter.cs" />
+    <Compile Include="Converters\GameTypeCollectionConverter.cs" />
+    <Compile Include="Converters\InfixUpgradeConverter.cs" />
+    <Compile Include="Converters\InfusionSlotConverter.cs" />
+    <Compile Include="Converters\InfusionSlotFlagConverter.cs" />
+    <Compile Include="Converters\InfusionSlotFlagCollectionConverter.cs" />
+    <Compile Include="Converters\ItemFlagConverter.cs" />
+    <Compile Include="Converters\ItemFlagCollectionConverter.cs" />
+    <Compile Include="Converters\ItemRarityConverter.cs" />
+    <Compile Include="Converters\ItemRestrictionConverter.cs" />
+    <Compile Include="Converters\ItemRestrictionCollectionConverter.cs" />
+    <Compile Include="Converters\UpgradeComponentFlagConverter.cs" />
+    <Compile Include="Converters\UpgradeComponentFlagCollectionConverter.cs" />
+    <Compile Include="Converters\WeightClassConverter.cs" />
+    <Compile Include="ItemBulkRequest.cs" />
+    <Compile Include="ItemDetailsRequest.cs" />
+    <Compile Include="ItemDiscoveryRequest.cs" />
+    <Compile Include="ItemPageRequest.cs" />
+    <Compile Include="ItemRepository.cs" />
+    <Compile Include="Json\AttributeDTO.cs" />
+    <Compile Include="Json\BuffDTO.cs" />
+    <Compile Include="Json\DetailsDTO.cs" />
+    <Compile Include="Json\InfixUpgradeDTO.cs" />
+    <Compile Include="Json\InfusionSlotDTO.cs" />
+    <Compile Include="Json\ItemDTO.cs" />
+    <Compile Include="Properties\AssemblyInfo.cs" />
+    <Compile Include="$(SolutionDir)SharedAssemblyInfo.cs">
+      <Link>Properties\SharedAssemblyInfo.cs</Link>
+    </Compile>
+  </ItemGroup>
+  <ItemGroup>
+    <None Include="Converters\ConverterTemplate.t4" />
+    <None Include="GW2NET.V2.Items.nuspec" />
+    <None Include="packages.config" />
+    <AdditionalFiles Include="$(SolutionDir)stylecop.json" />
+  </ItemGroup>
+  <ItemGroup>
+    <Content Include="Converters\GatheringToolConverters.tt">
+      <Generator>TextTemplatingFileGenerator</Generator>
+      <LastGenOutput>GatheringToolConverters.cs</LastGenOutput>
+    </Content>
+    <Content Include="Converters\GizmoConverters.tt">
+      <Generator>TextTemplatingFileGenerator</Generator>
+      <LastGenOutput>GizmoConverters.cs</LastGenOutput>
+    </Content>
+    <Content Include="Converters\ToolConverters.tt">
+      <Generator>TextTemplatingFileGenerator</Generator>
+      <LastGenOutput>ToolConverters.cs</LastGenOutput>
+    </Content>
+    <Content Include="Converters\ContainerConverters.tt">
+      <Generator>TextTemplatingFileGenerator</Generator>
+      <LastGenOutput>ContainerConverters.cs</LastGenOutput>
+    </Content>
+    <Content Include="Converters\ArmorConverters.tt">
+      <Generator>TextTemplatingFileGenerator</Generator>
+      <LastGenOutput>ArmorConverters.cs</LastGenOutput>
+    </Content>
+    <Content Include="Converters\UpgradeComponentConverters.tt">
+      <Generator>TextTemplatingFileGenerator</Generator>
+      <LastGenOutput>UpgradeComponentConverters.cs</LastGenOutput>
+    </Content>
+    <Content Include="Converters\WeaponConverters.tt">
+      <Generator>TextTemplatingFileGenerator</Generator>
+      <LastGenOutput>WeaponConverters.cs</LastGenOutput>
+    </Content>
+    <Content Include="Converters\UnlockerConverters.tt">
+      <Generator>TextTemplatingFileGenerator</Generator>
+      <LastGenOutput>UnlockerConverters.cs</LastGenOutput>
+    </Content>
+    <Content Include="Converters\ConsumableConverters.tt">
+      <Generator>TextTemplatingFileGenerator</Generator>
+      <LastGenOutput>ConsumableConverters.cs</LastGenOutput>
+    </Content>
+    <Content Include="Converters\ItemConverters.tt">
+      <Generator>TextTemplatingFileGenerator</Generator>
+      <LastGenOutput>ItemConverters.cs</LastGenOutput>
+    </Content>
+    <Content Include="Converters\TrinkerConverters.tt">
+      <Generator>TextTemplatingFileGenerator</Generator>
+      <LastGenOutput>TrinkerConverters.cs</LastGenOutput>
+    </Content>
+    <Content Include="Converters\CombatAttributeConverters.tt">
+      <Generator>TextTemplatingFileGenerator</Generator>
+      <LastGenOutput>CombatAttributeConverters.cs</LastGenOutput>
+    </Content>
+  </ItemGroup>
+  <ItemGroup>
+    <Service Include="{508349B6-6B84-4DF5-91F0-309BEEBAD82D}" />
+  </ItemGroup>
+  <ItemGroup>
+    <Analyzer Include="..\..\packages\StyleCop.Analyzers.1.0.0-beta013\analyzers\dotnet\cs\Newtonsoft.Json.dll" />
+    <Analyzer Include="..\..\packages\StyleCop.Analyzers.1.0.0-beta013\analyzers\dotnet\cs\StyleCop.Analyzers.dll" />
+  </ItemGroup>
+  <Import Project="$(MSBuildExtensionsPath32)\Microsoft\Portable\$(TargetFrameworkVersion)\Microsoft.Portable.CSharp.targets" />
+  <!-- To modify your build process, add your task inside one of the targets below and uncomment it. 
+       Other similar extension points exist, see Microsoft.Common.targets.
+  <Target Name="BeforeBuild">
+  </Target>
+  <Target Name="AfterBuild">
+  </Target>
+  -->
 </Project>