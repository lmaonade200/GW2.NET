--- conflicted
+++ resolved
@@ -1,402 +1,299 @@
-﻿// --------------------------------------------------------------------------------------------------------------------
-// <copyright file="ItemRepository.cs" company="GW2.NET Coding Team">
-//   This product is licensed under the GNU General Public License version 2 (GPLv2). See the License in the project root folder or the following page: http://www.gnu.org/licenses/gpl-2.0.html
-// </copyright>
-// <summary>
-//   Represents a repository that retrieves data from the /v2/items interface. See the remarks section for important limitations regarding this implementation.
-// </summary>
-// --------------------------------------------------------------------------------------------------------------------
-namespace GW2NET.V2.Items
-{
-    using System;
-    using System.Collections.Generic;
-    using System.Diagnostics;
-    using System.Diagnostics.CodeAnalysis;
-    using System.Globalization;
-    using System.Linq;
-    using System.Threading;
-    using System.Threading.Tasks;
-
-    using GW2NET.Common;
-    using GW2NET.Items;
-    using GW2NET.V2.Items.Json;
-
-    /// <summary>Represents a repository that retrieves data from the /v2/items interface. See the remarks section for important limitations regarding this implementation.</summary>
-    /// <remarks>
-    /// This implementation does not retrieve associated entities.
-    /// <list type="bullet">
-    ///     <item>
-    ///         <description><see cref="Item"/>: <see cref="Item.BuildId"/> is always <c>0</c>. Retrieve the build number from the build service.</description>
-    ///     </item>
-    ///     <item>
-    ///         <description><see cref="ISkinnable"/>: <see cref="ISkinnable.DefaultSkin"/> is always <c>null</c>. Use the value of <see cref="ISkinnable.DefaultSkinId"/> to retrieve the skin (applies to <see cref="Armor"/>, <see cref="Backpack"/>, <see cref="GatheringTool"/> and <see cref="Weapon"/>).</description>
-    ///     </item>
-    ///     <item>
-    ///         <description><see cref="IUpgradable"/>: <see cref="IUpgradable.SuffixItem"/> is always <c>null</c>. Use the value of <see cref="IUpgradable.SuffixItemId"/> to retrieve the suffix item (applies to <see cref="Armor"/>, <see cref="Backpack"/>, <see cref="Trinket"/> and <see cref="Weapon"/>).</description>
-    ///     </item>
-    ///     <item>
-    ///         <description><see cref="IUpgradable"/>: <see cref="IUpgradable.SecondarySuffixItem"/> is always <c>null</c>. Use the value of <see cref="IUpgradable.SecondarySuffixItemId"/> to retrieve the secondary suffix item (applies to <see cref="Armor"/>, <see cref="Backpack"/>, <see cref="Trinket"/> and <see cref="Weapon"/>).</description>
-    ///     </item>
-    ///     <item>
-    ///         <description><see cref="InfusionSlot"/>: <see cref="InfusionSlot.Item"/> is always <c>null</c>. Use the value of <see cref="InfusionSlot.ItemId"/> to retrieve the infusion item.</description>
-    ///     </item>
-    ///     <item>
-    ///         <description><see cref="DyeUnlocker"/>: <see cref="DyeUnlocker.Color"/> is always <c>null</c>. Use the value of <see cref="DyeUnlocker.ColorId"/> to retrieve the color.</description>
-    ///     </item>
-    ///     <item>
-    ///         <description><see cref="CraftingRecipeUnlocker"/>: <see cref="CraftingRecipeUnlocker.Recipe"/> is always <c>null</c>. Use the value of <see cref="CraftingRecipeUnlocker.RecipeId"/> to retrieve the recipe.</description>
-    ///     </item>
-    /// </list>
-    /// </remarks>
-    public class ItemRepository : IItemRepository
-    {
-        private readonly IConverter<IResponse<ICollection<ItemDTO>>, IDictionaryRange<int, Item>> bulkResponseConverter;
-
-        private readonly IConverter<IResponse<ICollection<int>>, ICollection<int>> identifiersResponseConverter;
-
-        private readonly IConverter<IResponse<ICollection<ItemDTO>>, ICollectionPage<Item>> pageResponseConverter;
-
-        private readonly IConverter<IResponse<ItemDTO>, Item> responseConverter;
-
-        private readonly IServiceClient serviceClient;
-
-        /// <summary>Initializes a new instance of the <see cref="ItemRepository"/> class.</summary>
-        /// <param name="serviceClient"></param>
-        /// <param name="identifiersResponseConverter"></param>
-        /// <param name="responseConverter"></param>
-        /// <param name="bulkResponseConverter"></param>
-        /// <param name="pageResponseConverter"></param>
-        public ItemRepository(
-            IServiceClient serviceClient,
-            IConverter<IResponse<ICollection<int>>, ICollection<int>> identifiersResponseConverter,
-            IConverter<IResponse<ItemDTO>, Item> responseConverter,
-            IConverter<IResponse<ICollection<ItemDTO>>, IDictionaryRange<int, Item>> bulkResponseConverter,
-            IConverter<IResponse<ICollection<ItemDTO>>, ICollectionPage<Item>> pageResponseConverter)
-        {
-            if (serviceClient == null)
-            {
-                throw new ArgumentNullException("serviceClient");
-            }
-
-            if (identifiersResponseConverter == null)
-            {
-                throw new ArgumentNullException("identifiersResponseConverter");
-            }
-
-            if (responseConverter == null)
-            {
-                throw new ArgumentNullException("responseConverter");
-            }
-
-            if (bulkResponseConverter == null)
-            {
-                throw new ArgumentNullException("bulkResponseConverter");
-            }
-
-            if (pageResponseConverter == null)
-            {
-                throw new ArgumentNullException("pageResponseConverter");
-            }
-
-            this.serviceClient = serviceClient;
-            this.identifiersResponseConverter = identifiersResponseConverter;
-            this.responseConverter = responseConverter;
-            this.bulkResponseConverter = bulkResponseConverter;
-            this.pageResponseConverter = pageResponseConverter;
-        }
-
-        /// <inheritdoc />
-        CultureInfo ILocalizable.Culture { get; set; }
-
-        /// <inheritdoc />
-        ICollection<int> IDiscoverable<int>.Discover()
-        {
-            var request = new ItemDiscoveryRequest();
-            var response = this.serviceClient.Send<ICollection<int>>(request);
-            return this.identifiersResponseConverter.Convert(response, null) ?? new List<int>(0);
-        }
-
-        /// <inheritdoc />
-        Task<ICollection<int>> IDiscoverable<int>.DiscoverAsync()
-        {
-            IItemRepository self = this;
-            return self.DiscoverAsync(CancellationToken.None);
-        }
-
-        /// <inheritdoc />
-        async Task<ICollection<int>> IDiscoverable<int>.DiscoverAsync(CancellationToken cancellationToken)
-        {
-            var request = new ItemDiscoveryRequest();
-            var response = await this.serviceClient.SendAsync<ICollection<int>>(request, cancellationToken).ConfigureAwait(false);
-            var ids = this.converterForIdentifiersResponse.Convert(response);
-            if (ids == null)
-            {
-                return new List<int>(0);
-            }
-
-            return ids;
-        }
-
-        /// <inheritdoc />
-        Item IRepository<int, Item>.Find(int identifier)
-        {
-            IItemRepository self = this;
-            var request = new ItemDetailsRequest
-            {
-                Identifier = identifier.ToString(NumberFormatInfo.InvariantInfo),
-                Culture = self.Culture
-            };
-            var response = this.serviceClient.Send<ItemDTO>(request);
-            return this.responseConverter.Convert(response, null);
-        }
-
-        /// <inheritdoc />
-        IDictionaryRange<int, Item> IRepository<int, Item>.FindAll()
-        {
-            IItemRepository self = this;
-            var request = new ItemBulkRequest
-            {
-                Culture = self.Culture
-            };
-            var response = this.serviceClient.Send<ICollection<ItemDTO>>(request);
-            return this.bulkResponseConverter.Convert(response, null);
-        }
-
-        /// <inheritdoc />
-        IDictionaryRange<int, Item> IRepository<int, Item>.FindAll(ICollection<int> identifiers)
-        {
-            IItemRepository self = this;
-            var request = new ItemBulkRequest
-            {
-                Identifiers = identifiers.Select(i => i.ToString(NumberFormatInfo.InvariantInfo)).ToList(),
-                Culture = self.Culture
-            };
-            var response = this.serviceClient.Send<ICollection<ItemDTO>>(request);
-            return this.bulkResponseConverter.Convert(response, null);
-        }
-
-        /// <inheritdoc />
-        Task<IDictionaryRange<int, Item>> IRepository<int, Item>.FindAllAsync()
-        {
-            IItemRepository self = this;
-            return self.FindAllAsync(CancellationToken.None);
-        }
-
-        /// <inheritdoc />
-        async Task<IDictionaryRange<int, Item>> IRepository<int, Item>.FindAllAsync(CancellationToken cancellationToken)
-        {
-            IItemRepository self = this;
-            var request = new ItemBulkRequest
-            {
-                Culture = self.Culture
-            };
-<<<<<<< HEAD
-            var responseTask = this.serviceClient.SendAsync<ICollection<ItemDTO>>(request, cancellationToken);
-            return responseTask.ContinueWith<IDictionaryRange<int, Item>>(this.ConvertAsyncResponse, cancellationToken);
-=======
-            var response = await this.serviceClient.SendAsync<ICollection<ItemDataContract>>(request, cancellationToken).ConfigureAwait(false);
-            var values = this.converterForBulkResponse.Convert(response);
-            if (values == null)
-            {
-                return new DictionaryRange<int, Item>(0);
-            }
-
-            return values;
->>>>>>> 3762cee5
-        }
-
-        /// <inheritdoc />
-        Task<IDictionaryRange<int, Item>> IRepository<int, Item>.FindAllAsync(ICollection<int> identifiers)
-        {
-            IItemRepository self = this;
-            return self.FindAllAsync(identifiers, CancellationToken.None);
-        }
-
-        /// <inheritdoc />
-        async Task<IDictionaryRange<int, Item>> IRepository<int, Item>.FindAllAsync(ICollection<int> identifiers, CancellationToken cancellationToken)
-        {
-            IItemRepository self = this;
-            var request = new ItemBulkRequest
-            {
-                Identifiers = identifiers.Select(i => i.ToString(NumberFormatInfo.InvariantInfo)).ToList(),
-                Culture = self.Culture
-            };
-<<<<<<< HEAD
-            var responseTask = this.serviceClient.SendAsync<ICollection<ItemDTO>>(request, cancellationToken);
-            return responseTask.ContinueWith<IDictionaryRange<int, Item>>(this.ConvertAsyncResponse, cancellationToken);
-=======
-            var response = await this.serviceClient.SendAsync<ICollection<ItemDataContract>>(request, cancellationToken).ConfigureAwait(false);
-            var values = this.converterForBulkResponse.Convert(response);
-            if (values == null)
-            {
-                return new DictionaryRange<int, Item>(0);
-            }
-
-            return values;
->>>>>>> 3762cee5
-        }
-
-        /// <inheritdoc />
-        Task<Item> IRepository<int, Item>.FindAsync(int identifier)
-        {
-            IItemRepository self = this;
-            return self.FindAsync(identifier, CancellationToken.None);
-        }
-
-        /// <inheritdoc />
-        async Task<Item> IRepository<int, Item>.FindAsync(int identifier, CancellationToken cancellationToken)
-        {
-            IItemRepository self = this;
-            var request = new ItemDetailsRequest
-            {
-                Identifier = identifier.ToString(NumberFormatInfo.InvariantInfo),
-                Culture = self.Culture
-            };
-<<<<<<< HEAD
-            var responseTask = this.serviceClient.SendAsync<ItemDTO>(request, cancellationToken);
-            return responseTask.ContinueWith<Item>(this.ConvertAsyncResponse, cancellationToken);
-=======
-            var response = await this.serviceClient.SendAsync<ItemDataContract>(request, cancellationToken).ConfigureAwait(false);
-            return this.converterForResponse.Convert(response);
->>>>>>> 3762cee5
-        }
-
-        /// <inheritdoc />
-        ICollectionPage<Item> IPaginator<Item>.FindPage(int pageIndex)
-        {
-            IItemRepository self = this;
-            var request = new ItemPageRequest
-            {
-                Page = pageIndex,
-                Culture = self.Culture
-            };
-            var response = this.serviceClient.Send<ICollection<ItemDTO>>(request);
-            var values = this.pageResponseConverter.Convert(response, pageIndex);
-            return values ?? new CollectionPage<Item>(0);
-        }
-
-        /// <inheritdoc />
-        ICollectionPage<Item> IPaginator<Item>.FindPage(int pageIndex, int pageSize)
-        {
-            IItemRepository self = this;
-            var request = new ItemPageRequest
-            {
-                Page = pageIndex,
-                PageSize = pageSize,
-                Culture = self.Culture
-            };
-            var response = this.serviceClient.Send<ICollection<ItemDTO>>(request);
-            var values = this.pageResponseConverter.Convert(response, pageIndex);
-            return values ?? new CollectionPage<Item>(0);
-        }
-
-        /// <inheritdoc />
-        Task<ICollectionPage<Item>> IPaginator<Item>.FindPageAsync(int pageIndex)
-        {
-            IItemRepository self = this;
-            return self.FindPageAsync(pageIndex, CancellationToken.None);
-        }
-
-        /// <inheritdoc />
-        async Task<ICollectionPage<Item>> IPaginator<Item>.FindPageAsync(int pageIndex, CancellationToken cancellationToken)
-        {
-            IItemRepository self = this;
-            var request = new ItemPageRequest
-            {
-                Page = pageIndex,
-                Culture = self.Culture
-            };
-<<<<<<< HEAD
-            var responseTask = this.serviceClient.SendAsync<ICollection<ItemDTO>>(request, cancellationToken);
-            return responseTask.ContinueWith(task => this.ConvertAsyncResponse(task, pageIndex), cancellationToken);
-=======
-            var response = await this.serviceClient.SendAsync<ICollection<ItemDataContract>>(request, cancellationToken).ConfigureAwait(false);
-            var values = this.converterForPageResponse.Convert(response);
-            if (values == null)
-            {
-                return new CollectionPage<Item>(0);
-            }
-
-            PageContextPatchUtility.Patch(values, pageIndex);
-
-            return values;
->>>>>>> 3762cee5
-        }
-
-        /// <inheritdoc />
-        Task<ICollectionPage<Item>> IPaginator<Item>.FindPageAsync(int pageIndex, int pageSize)
-        {
-            IItemRepository self = this;
-            return self.FindPageAsync(pageIndex, pageSize, CancellationToken.None);
-        }
-
-        /// <inheritdoc />
-        async Task<ICollectionPage<Item>> IPaginator<Item>.FindPageAsync(int pageIndex, int pageSize, CancellationToken cancellationToken)
-        {
-            IItemRepository self = this;
-            var request = new ItemPageRequest
-            {
-                Page = pageIndex,
-                PageSize = pageSize,
-                Culture = self.Culture
-            };
-<<<<<<< HEAD
-            var responseTask = this.serviceClient.SendAsync<ICollection<ItemDTO>>(request, cancellationToken);
-            return responseTask.ContinueWith(task => this.ConvertAsyncResponse(task, pageIndex), cancellationToken);
-        }
-
-        [SuppressMessage("StyleCop.CSharp.DocumentationRules", "SA1600:ElementsMustBeDocumented", Justification = "Not a public API.")]
-        private IDictionaryRange<int, Item> ConvertAsyncResponse(Task<IResponse<ICollection<ItemDTO>>> task)
-        {
-            Debug.Assert(task != null, "task != null");
-            var values = this.bulkResponseConverter.Convert(task.Result, null);
-            if (values == null)
-            {
-                return new DictionaryRange<int, Item>(0);
-            }
-
-            return values;
-        }
-
-        [SuppressMessage("StyleCop.CSharp.DocumentationRules", "SA1600:ElementsMustBeDocumented", Justification = "Not a public API.")]
-        private ICollectionPage<Item> ConvertAsyncResponse(Task<IResponse<ICollection<ItemDTO>>> task, int pageIndex)
-        {
-            Debug.Assert(task != null, "task != null");
-            var values = this.pageResponseConverter.Convert(task.Result, pageIndex);
-            return values ?? new CollectionPage<Item>(0);
-        }
-
-        [SuppressMessage("StyleCop.CSharp.DocumentationRules", "SA1600:ElementsMustBeDocumented", Justification = "Not a public API.")]
-        private ICollection<int> ConvertAsyncResponse(Task<IResponse<ICollection<int>>> task)
-        {
-            Debug.Assert(task != null, "task != null");
-            var ids = this.identifiersResponseConverter.Convert(task.Result, null);
-            if (ids == null)
-            {
-                return new List<int>(0);
-            }
-
-            return ids;
-        }
-
-        [SuppressMessage("StyleCop.CSharp.DocumentationRules", "SA1600:ElementsMustBeDocumented", Justification = "Not a public API.")]
-        private Item ConvertAsyncResponse(Task<IResponse<ItemDTO>> task)
-        {
-            Debug.Assert(task != null, "task != null");
-            return this.responseConverter.Convert(task.Result, null);
-        }
-=======
-            var response = await this.serviceClient.SendAsync<ICollection<ItemDataContract>>(request, cancellationToken).ConfigureAwait(false);
-            var values = this.converterForPageResponse.Convert(response);
-            if (values == null)
-            {
-                return new CollectionPage<Item>(0);
-            }
-
-            PageContextPatchUtility.Patch(values, pageIndex);
-
-            return values;
-        }
->>>>>>> 3762cee5
-    }
+﻿// --------------------------------------------------------------------------------------------------------------------
+// <copyright file="ItemRepository.cs" company="GW2.NET Coding Team">
+//   This product is licensed under the GNU General Public License version 2 (GPLv2). See the License in the project root folder or the following page: http://www.gnu.org/licenses/gpl-2.0.html
+// </copyright>
+// <summary>
+//   Represents a repository that retrieves data from the /v2/items interface. See the remarks section for important limitations regarding this implementation.
+// </summary>
+// --------------------------------------------------------------------------------------------------------------------
+namespace GW2NET.V2.Items
+{
+    using System;
+    using System.Collections.Generic;
+    using System.Diagnostics;
+    using System.Diagnostics.CodeAnalysis;
+    using System.Globalization;
+    using System.Linq;
+    using System.Threading;
+    using System.Threading.Tasks;
+
+    using GW2NET.Common;
+    using GW2NET.Items;
+    using GW2NET.V2.Items.Json;
+
+    /// <summary>Represents a repository that retrieves data from the /v2/items interface. See the remarks section for important limitations regarding this implementation.</summary>
+    /// <remarks>
+    /// This implementation does not retrieve associated entities.
+    /// <list type="bullet">
+    ///     <item>
+    ///         <description><see cref="Item"/>: <see cref="Item.BuildId"/> is always <c>0</c>. Retrieve the build number from the build service.</description>
+    ///     </item>
+    ///     <item>
+    ///         <description><see cref="ISkinnable"/>: <see cref="ISkinnable.DefaultSkin"/> is always <c>null</c>. Use the value of <see cref="ISkinnable.DefaultSkinId"/> to retrieve the skin (applies to <see cref="Armor"/>, <see cref="Backpack"/>, <see cref="GatheringTool"/> and <see cref="Weapon"/>).</description>
+    ///     </item>
+    ///     <item>
+    ///         <description><see cref="IUpgradable"/>: <see cref="IUpgradable.SuffixItem"/> is always <c>null</c>. Use the value of <see cref="IUpgradable.SuffixItemId"/> to retrieve the suffix item (applies to <see cref="Armor"/>, <see cref="Backpack"/>, <see cref="Trinket"/> and <see cref="Weapon"/>).</description>
+    ///     </item>
+    ///     <item>
+    ///         <description><see cref="IUpgradable"/>: <see cref="IUpgradable.SecondarySuffixItem"/> is always <c>null</c>. Use the value of <see cref="IUpgradable.SecondarySuffixItemId"/> to retrieve the secondary suffix item (applies to <see cref="Armor"/>, <see cref="Backpack"/>, <see cref="Trinket"/> and <see cref="Weapon"/>).</description>
+    ///     </item>
+    ///     <item>
+    ///         <description><see cref="InfusionSlot"/>: <see cref="InfusionSlot.Item"/> is always <c>null</c>. Use the value of <see cref="InfusionSlot.ItemId"/> to retrieve the infusion item.</description>
+    ///     </item>
+    ///     <item>
+    ///         <description><see cref="DyeUnlocker"/>: <see cref="DyeUnlocker.Color"/> is always <c>null</c>. Use the value of <see cref="DyeUnlocker.ColorId"/> to retrieve the color.</description>
+    ///     </item>
+    ///     <item>
+    ///         <description><see cref="CraftingRecipeUnlocker"/>: <see cref="CraftingRecipeUnlocker.Recipe"/> is always <c>null</c>. Use the value of <see cref="CraftingRecipeUnlocker.RecipeId"/> to retrieve the recipe.</description>
+    ///     </item>
+    /// </list>
+    /// </remarks>
+    public class ItemRepository : IItemRepository
+    {
+        private readonly IConverter<IResponse<ICollection<ItemDTO>>, IDictionaryRange<int, Item>> bulkResponseConverter;
+
+        private readonly IConverter<IResponse<ICollection<int>>, ICollection<int>> identifiersResponseConverter;
+
+        private readonly IConverter<IResponse<ICollection<ItemDTO>>, ICollectionPage<Item>> pageResponseConverter;
+
+        private readonly IConverter<IResponse<ItemDTO>, Item> responseConverter;
+
+        private readonly IServiceClient serviceClient;
+
+        /// <summary>Initializes a new instance of the <see cref="ItemRepository"/> class.</summary>
+        /// <param name="serviceClient"></param>
+        /// <param name="identifiersResponseConverter"></param>
+        /// <param name="responseConverter"></param>
+        /// <param name="bulkResponseConverter"></param>
+        /// <param name="pageResponseConverter"></param>
+        public ItemRepository(
+            IServiceClient serviceClient,
+            IConverter<IResponse<ICollection<int>>, ICollection<int>> identifiersResponseConverter,
+            IConverter<IResponse<ItemDTO>, Item> responseConverter,
+            IConverter<IResponse<ICollection<ItemDTO>>, IDictionaryRange<int, Item>> bulkResponseConverter,
+            IConverter<IResponse<ICollection<ItemDTO>>, ICollectionPage<Item>> pageResponseConverter)
+        {
+            if (serviceClient == null)
+            {
+                throw new ArgumentNullException("serviceClient");
+            }
+
+            if (identifiersResponseConverter == null)
+            {
+                throw new ArgumentNullException("identifiersResponseConverter");
+            }
+
+            if (responseConverter == null)
+            {
+                throw new ArgumentNullException("responseConverter");
+            }
+
+            if (bulkResponseConverter == null)
+            {
+                throw new ArgumentNullException("bulkResponseConverter");
+            }
+
+            if (pageResponseConverter == null)
+            {
+                throw new ArgumentNullException("pageResponseConverter");
+            }
+
+            this.serviceClient = serviceClient;
+            this.identifiersResponseConverter = identifiersResponseConverter;
+            this.responseConverter = responseConverter;
+            this.bulkResponseConverter = bulkResponseConverter;
+            this.pageResponseConverter = pageResponseConverter;
+        }
+
+        /// <inheritdoc />
+        CultureInfo ILocalizable.Culture { get; set; }
+
+        /// <inheritdoc />
+        ICollection<int> IDiscoverable<int>.Discover()
+        {
+            var request = new ItemDiscoveryRequest();
+            var response = this.serviceClient.Send<ICollection<int>>(request);
+            return this.identifiersResponseConverter.Convert(response, null);
+        }
+
+        /// <inheritdoc />
+        Task<ICollection<int>> IDiscoverable<int>.DiscoverAsync()
+        {
+            IItemRepository self = this;
+            return self.DiscoverAsync(CancellationToken.None);
+        }
+
+        /// <inheritdoc />
+        async Task<ICollection<int>> IDiscoverable<int>.DiscoverAsync(CancellationToken cancellationToken)
+        {
+            var request = new ItemDiscoveryRequest();
+            var response = await this.serviceClient.SendAsync<ICollection<int>>(request, cancellationToken).ConfigureAwait(false);
+            return this.identifiersResponseConverter.Convert(response, null);
+        }
+
+        /// <inheritdoc />
+        Item IRepository<int, Item>.Find(int identifier)
+        {
+            IItemRepository self = this;
+            var request = new ItemDetailsRequest
+            {
+                Identifier = identifier.ToString(NumberFormatInfo.InvariantInfo),
+                Culture = self.Culture
+            };
+            var response = this.serviceClient.Send<ItemDTO>(request);
+            return this.responseConverter.Convert(response, null);
+        }
+
+        /// <inheritdoc />
+        IDictionaryRange<int, Item> IRepository<int, Item>.FindAll()
+        {
+            IItemRepository self = this;
+            var request = new ItemBulkRequest
+            {
+                Culture = self.Culture
+            };
+            var response = this.serviceClient.Send<ICollection<ItemDTO>>(request);
+            return this.bulkResponseConverter.Convert(response, null);
+        }
+
+        /// <inheritdoc />
+        IDictionaryRange<int, Item> IRepository<int, Item>.FindAll(ICollection<int> identifiers)
+        {
+            IItemRepository self = this;
+            var request = new ItemBulkRequest
+            {
+                Identifiers = identifiers.Select(i => i.ToString(NumberFormatInfo.InvariantInfo)).ToList(),
+                Culture = self.Culture
+            };
+            var response = this.serviceClient.Send<ICollection<ItemDTO>>(request);
+            return this.bulkResponseConverter.Convert(response, null);
+        }
+
+        /// <inheritdoc />
+        Task<IDictionaryRange<int, Item>> IRepository<int, Item>.FindAllAsync()
+        {
+            IItemRepository self = this;
+            return self.FindAllAsync(CancellationToken.None);
+        }
+
+        /// <inheritdoc />
+        async Task<IDictionaryRange<int, Item>> IRepository<int, Item>.FindAllAsync(CancellationToken cancellationToken)
+        {
+            IItemRepository self = this;
+            var request = new ItemBulkRequest
+            {
+                Culture = self.Culture
+            };
+            var response = await this.serviceClient.SendAsync<ICollection<ItemDTO>>(request, cancellationToken).ConfigureAwait(false);
+            return this.bulkResponseConverter.Convert(response, null);
+        }
+
+        /// <inheritdoc />
+        Task<IDictionaryRange<int, Item>> IRepository<int, Item>.FindAllAsync(ICollection<int> identifiers)
+        {
+            IItemRepository self = this;
+            return self.FindAllAsync(identifiers, CancellationToken.None);
+        }
+
+        /// <inheritdoc />
+        async Task<IDictionaryRange<int, Item>> IRepository<int, Item>.FindAllAsync(ICollection<int> identifiers, CancellationToken cancellationToken)
+        {
+            IItemRepository self = this;
+            var request = new ItemBulkRequest
+            {
+                Identifiers = identifiers.Select(i => i.ToString(NumberFormatInfo.InvariantInfo)).ToList(),
+                Culture = self.Culture
+            };
+            var response = await this.serviceClient.SendAsync<ICollection<ItemDTO>>(request, cancellationToken).ConfigureAwait(false);
+            return this.bulkResponseConverter.Convert(response, null);
+        }
+
+        /// <inheritdoc />
+        Task<Item> IRepository<int, Item>.FindAsync(int identifier)
+        {
+            IItemRepository self = this;
+            return self.FindAsync(identifier, CancellationToken.None);
+        }
+
+        /// <inheritdoc />
+        async Task<Item> IRepository<int, Item>.FindAsync(int identifier, CancellationToken cancellationToken)
+        {
+            IItemRepository self = this;
+            var request = new ItemDetailsRequest
+            {
+                Identifier = identifier.ToString(NumberFormatInfo.InvariantInfo),
+                Culture = self.Culture
+            };
+            var response = await this.serviceClient.SendAsync<ItemDTO>(request, cancellationToken).ConfigureAwait(false);
+            return this.responseConverter.Convert(response, null);
+        }
+
+        /// <inheritdoc />
+        ICollectionPage<Item> IPaginator<Item>.FindPage(int pageIndex)
+        {
+            IItemRepository self = this;
+            var request = new ItemPageRequest
+            {
+                Page = pageIndex,
+                Culture = self.Culture
+            };
+            var response = this.serviceClient.Send<ICollection<ItemDTO>>(request);
+            return this.pageResponseConverter.Convert(response, pageIndex);
+        }
+
+        /// <inheritdoc />
+        ICollectionPage<Item> IPaginator<Item>.FindPage(int pageIndex, int pageSize)
+        {
+            IItemRepository self = this;
+            var request = new ItemPageRequest
+            {
+                Page = pageIndex,
+                PageSize = pageSize,
+                Culture = self.Culture
+            };
+            var response = this.serviceClient.Send<ICollection<ItemDTO>>(request);
+            return this.pageResponseConverter.Convert(response, pageIndex);
+        }
+
+        /// <inheritdoc />
+        Task<ICollectionPage<Item>> IPaginator<Item>.FindPageAsync(int pageIndex)
+        {
+            IItemRepository self = this;
+            return self.FindPageAsync(pageIndex, CancellationToken.None);
+        }
+
+        /// <inheritdoc />
+        async Task<ICollectionPage<Item>> IPaginator<Item>.FindPageAsync(int pageIndex, CancellationToken cancellationToken)
+        {
+            IItemRepository self = this;
+            var request = new ItemPageRequest
+            {
+                Page = pageIndex,
+                Culture = self.Culture
+            };
+            var response = await this.serviceClient.SendAsync<ICollection<ItemDTO>>(request, cancellationToken).ConfigureAwait(false);
+            return this.pageResponseConverter.Convert(response, pageIndex);
+        }
+
+        /// <inheritdoc />
+        Task<ICollectionPage<Item>> IPaginator<Item>.FindPageAsync(int pageIndex, int pageSize)
+        {
+            IItemRepository self = this;
+            return self.FindPageAsync(pageIndex, pageSize, CancellationToken.None);
+        }
+
+        /// <inheritdoc />
+        async Task<ICollectionPage<Item>> IPaginator<Item>.FindPageAsync(int pageIndex, int pageSize, CancellationToken cancellationToken)
+        {
+            IItemRepository self = this;
+            var request = new ItemPageRequest
+            {
+                Page = pageIndex,
+                PageSize = pageSize,
+                Culture = self.Culture
+            };
+            var response = await this.serviceClient.SendAsync<ICollection<ItemDTO>>(request, cancellationToken).ConfigureAwait(false);
+            return this.pageResponseConverter.Convert(response, pageIndex);
+        }
+    }
 }