--- conflicted
+++ resolved
@@ -1,340 +1,262 @@
-﻿// --------------------------------------------------------------------------------------------------------------------
-// <copyright file="MapRepository.cs" company="GW2.NET Coding Team">
-//   This product is licensed under the GNU General Public License version 2 (GPLv2). See the License in the project root folder or the following page: http://www.gnu.org/licenses/gpl-2.0.html
-// </copyright>
-// <summary>
-//   Defines the MapRepository type.
-// </summary>
-// --------------------------------------------------------------------------------------------------------------------
-
-namespace GW2NET.V2.Maps
-{
-    using System;
-    using System.Collections.Generic;
-    using System.Diagnostics;
-    using System.Diagnostics.CodeAnalysis;
-    using System.Globalization;
-    using System.Linq;
-    using System.Threading;
-    using System.Threading.Tasks;
-
-    using GW2NET.Common;
-    using GW2NET.Maps;
-    using GW2NET.V2.Maps.Json;
-
-    /// <summary>Represents a repository that retrieves data from the /v2/items interface. See the remarks section for important limitations regarding this implementation.</summary>
-    /// <remarks>
-    /// This implementation does not retrieve associated entities.
-    /// </remarks>
-    public sealed class MapRepository : IMapRepository
-    {
-        private readonly IConverter<IResponse<ICollection<MapDTO>>, IDictionaryRange<int, Map>> bulkResponseConverter;
-
-        private readonly IConverter<IResponse<ICollection<int>>, ICollection<int>> identifiersResponseConverter;
-
-        private readonly IConverter<IResponse<ICollection<MapDTO>>, ICollectionPage<Map>> pageResponseConverter;
-
-        private readonly IConverter<IResponse<MapDTO>, Map> responseConverter;
-
-        private readonly IServiceClient serviceClient;
-
-        /// <summary>Initializes a new instance of the <see cref="MapRepository"/> class.</summary>
-        /// <param name="serviceClient"></param>
-        /// <param name="identifiersResponseConverter"></param>
-        /// <param name="responseConverter"></param>
-        /// <param name="bulkResponseConverter"></param>
-        /// <param name="pageResponseConverter"></param>
-        /// <exception cref="ArgumentNullException">The value of <paramref name="serviceClient"/> or <paramref name="bulkResponseConverter"/> or <paramref name="responseConverter"/> is a null reference.</exception>
-        public MapRepository(
-            IServiceClient serviceClient,
-            IConverter<IResponse<ICollection<int>>, ICollection<int>> identifiersResponseConverter,
-            IConverter<IResponse<MapDTO>, Map> responseConverter,
-            IConverter<IResponse<ICollection<MapDTO>>, IDictionaryRange<int, Map>> bulkResponseConverter,
-            IConverter<IResponse<ICollection<MapDTO>>, ICollectionPage<Map>> pageResponseConverter)
-        {
-            if (serviceClient == null)
-            {
-                throw new ArgumentNullException("serviceClient");
-            }
-
-            if (identifiersResponseConverter == null)
-            {
-                throw new ArgumentNullException("identifiersResponseConverter");
-            }
-
-            if (responseConverter == null)
-            {
-                throw new ArgumentNullException("responseConverter");
-            }
-
-            if (bulkResponseConverter == null)
-            {
-                throw new ArgumentNullException("bulkResponseConverter");
-            }
-
-            if (pageResponseConverter == null)
-            {
-                throw new ArgumentNullException("pageResponseConverter");
-            }
-
-            this.serviceClient = serviceClient;
-            this.identifiersResponseConverter = identifiersResponseConverter;
-            this.responseConverter = responseConverter;
-            this.bulkResponseConverter = bulkResponseConverter;
-            this.pageResponseConverter = pageResponseConverter;
-        }
-
-        /// <inheritdoc />
-        CultureInfo ILocalizable.Culture { get; set; }
-
-        /// <inheritdoc />
-        ICollection<int> IDiscoverable<int>.Discover()
-        {
-            var request = new MapDiscoveryRequest();
-            var response = this.serviceClient.Send<ICollection<int>>(request);
-            return this.identifiersResponseConverter.Convert(response, null) ?? new List<int>(0);
-        }
-
-        /// <inheritdoc />
-        Task<ICollection<int>> IDiscoverable<int>.DiscoverAsync()
-        {
-            return ((IMapRepository)this).DiscoverAsync(CancellationToken.None);
-        }
-
-        /// <inheritdoc />
-        async Task<ICollection<int>> IDiscoverable<int>.DiscoverAsync(CancellationToken cancellationToken)
-        {
-            var request = new MapDiscoveryRequest();
-            var response = await this.serviceClient.SendAsync<ICollection<int>>(request, cancellationToken).ConfigureAwait(false);
-            var ids = this.identifiersResponseConverter.Convert(response);
-            return ids ?? new List<int>(0);
-        }
-
-        /// <inheritdoc />
-        Map IRepository<int, Map>.Find(int identifier)
-        {
-            var request = new MapDetailsRequest
-            {
-                Identifier = identifier.ToString(NumberFormatInfo.InvariantInfo),
-                Culture = ((IMapRepository)this).Culture
-            };
-            var response = this.serviceClient.Send<MapDTO>(request);
-            return this.responseConverter.Convert(response, null);
-        }
-
-        /// <inheritdoc />
-        IDictionaryRange<int, Map> IRepository<int, Map>.FindAll()
-        {
-            var request = new MapBulkRequest
-            {
-                Culture = ((IMapRepository)this).Culture
-            };
-            var response = this.serviceClient.Send<ICollection<MapDTO>>(request);
-            return this.bulkResponseConverter.Convert(response, null);
-        }
-
-        /// <inheritdoc />
-        IDictionaryRange<int, Map> IRepository<int, Map>.FindAll(ICollection<int> identifiers)
-        {
-            var request = new MapBulkRequest
-            {
-                Identifiers = identifiers.Select(i => i.ToString(NumberFormatInfo.InvariantInfo)).ToList(),
-                Culture = ((IMapRepository)this).Culture
-            };
-            var response = this.serviceClient.Send<ICollection<MapDTO>>(request);
-            return this.bulkResponseConverter.Convert(response, null);
-        }
-
-        /// <inheritdoc />
-        Task<IDictionaryRange<int, Map>> IRepository<int, Map>.FindAllAsync()
-        {
-            return ((IMapRepository)this).FindAllAsync(CancellationToken.None);
-        }
-
-        /// <inheritdoc />
-        async Task<IDictionaryRange<int, Map>> IRepository<int, Map>.FindAllAsync(CancellationToken cancellationToken)
-        {
-            var request = new MapBulkRequest
-            {
-                Culture = ((IMapRepository)this).Culture
-            };
-<<<<<<< HEAD
-            var responseTask = this.serviceClient.SendAsync<ICollection<MapDTO>>(request, cancellationToken);
-            return responseTask.ContinueWith<IDictionaryRange<int, Map>>(this.ConvertAsyncResponse, cancellationToken);
-=======
-            var response = await this.serviceClient.SendAsync<ICollection<MapDataContract>>(request, cancellationToken).ConfigureAwait(false);
-            var values = this.bulkResponseConverter.Convert(response);
-            return values ?? new DictionaryRange<int, Map>(0);
->>>>>>> 3762cee5
-        }
-
-        /// <inheritdoc />
-        Task<IDictionaryRange<int, Map>> IRepository<int, Map>.FindAllAsync(ICollection<int> identifiers)
-        {
-            return ((IMapRepository)this).FindAllAsync(identifiers, CancellationToken.None);
-        }
-
-        /// <inheritdoc />
-        async Task<IDictionaryRange<int, Map>> IRepository<int, Map>.FindAllAsync(ICollection<int> identifiers, CancellationToken cancellationToken)
-        {
-            var request = new MapBulkRequest
-            {
-                Identifiers = identifiers.Select(i => i.ToString(NumberFormatInfo.InvariantInfo)).ToList(),
-                Culture = ((IMapRepository)this).Culture
-            };
-<<<<<<< HEAD
-            var responseTask = this.serviceClient.SendAsync<ICollection<MapDTO>>(request, cancellationToken);
-            return responseTask.ContinueWith<IDictionaryRange<int, Map>>(this.ConvertAsyncResponse, cancellationToken);
-=======
-            var response = await this.serviceClient.SendAsync<ICollection<MapDataContract>>(request, cancellationToken).ConfigureAwait(false);
-            var values = this.bulkResponseConverter.Convert(response);
-            return values ?? new DictionaryRange<int, Map>(0);
->>>>>>> 3762cee5
-        }
-
-        /// <inheritdoc />
-        Task<Map> IRepository<int, Map>.FindAsync(int identifier)
-        {
-            return ((IMapRepository)this).FindAsync(identifier, CancellationToken.None);
-        }
-
-        /// <inheritdoc />
-        async Task<Map> IRepository<int, Map>.FindAsync(int identifier, CancellationToken cancellationToken)
-        {
-            var request = new MapDetailsRequest
-            {
-                Identifier = identifier.ToString(NumberFormatInfo.InvariantInfo),
-                Culture = ((IMapRepository)this).Culture
-            };
-<<<<<<< HEAD
-            var responseTask = this.serviceClient.SendAsync<MapDTO>(request, cancellationToken);
-            return responseTask.ContinueWith<Map>(this.ConvertAsyncResponse, cancellationToken);
-=======
-            var response = await this.serviceClient.SendAsync<MapDataContract>(request, cancellationToken).ConfigureAwait(false);
-            return this.responseConverter.Convert(response);
->>>>>>> 3762cee5
-        }
-
-        /// <inheritdoc />
-        ICollectionPage<Map> IPaginator<Map>.FindPage(int pageIndex)
-        {
-            var request = new MapPageRequest
-            {
-                Page = pageIndex,
-                Culture = ((IMapRepository)this).Culture
-            };
-            var response = this.serviceClient.Send<ICollection<MapDTO>>(request);
-            var values = this.pageResponseConverter.Convert(response, pageIndex);
-            return values ?? new CollectionPage<Map>(0);
-        }
-
-        /// <inheritdoc />
-        ICollectionPage<Map> IPaginator<Map>.FindPage(int pageIndex, int pageSize)
-        {
-            var request = new MapPageRequest
-            {
-                Page = pageIndex,
-                PageSize = pageSize,
-                Culture = ((IMapRepository)this).Culture
-            };
-            var response = this.serviceClient.Send<ICollection<MapDTO>>(request);
-            var values = this.pageResponseConverter.Convert(response, pageIndex);
-            return values ?? new CollectionPage<Map>(0);
-        }
-
-        /// <inheritdoc />
-        Task<ICollectionPage<Map>> IPaginator<Map>.FindPageAsync(int pageIndex)
-        {
-            return ((IMapRepository)this).FindPageAsync(pageIndex, CancellationToken.None);
-        }
-
-        /// <inheritdoc />
-        async Task<ICollectionPage<Map>> IPaginator<Map>.FindPageAsync(int pageIndex, CancellationToken cancellationToken)
-        {
-            var request = new MapPageRequest
-            {
-                Page = pageIndex,
-                Culture = ((IMapRepository)this).Culture
-            };
-<<<<<<< HEAD
-            var responseTask = this.serviceClient.SendAsync<ICollection<MapDTO>>(request, cancellationToken);
-            return responseTask.ContinueWith(task => this.ConvertAsyncResponse(task, pageIndex), cancellationToken);
-=======
-            var response = await this.serviceClient.SendAsync<ICollection<MapDataContract>>(request, cancellationToken).ConfigureAwait(false);
-            var values = this.pageResponseConverter.Convert(response);
-            if (values == null)
-            {
-                return new CollectionPage<Map>(0);
-            }
-
-            PageContextPatchUtility.Patch(values, pageIndex);
-
-            return values;
->>>>>>> 3762cee5
-        }
-
-        /// <inheritdoc />
-        Task<ICollectionPage<Map>> IPaginator<Map>.FindPageAsync(int pageIndex, int pageSize)
-        {
-            return ((IMapRepository)this).FindPageAsync(pageIndex, pageSize, CancellationToken.None);
-        }
-
-        /// <inheritdoc />
-        async Task<ICollectionPage<Map>> IPaginator<Map>.FindPageAsync(int pageIndex, int pageSize, CancellationToken cancellationToken)
-        {
-            var request = new MapPageRequest
-            {
-                Page = pageIndex,
-                PageSize = pageSize,
-                Culture = ((IMapRepository)this).Culture
-            };
-<<<<<<< HEAD
-            var responseTask = this.serviceClient.SendAsync<ICollection<MapDTO>>(request, cancellationToken);
-            return responseTask.ContinueWith(task => this.ConvertAsyncResponse(task, pageIndex), cancellationToken);
-        }
-
-        [SuppressMessage("StyleCop.CSharp.DocumentationRules", "SA1600:ElementsMustBeDocumented", Justification = "Not a public API.")]
-        private IDictionaryRange<int, Map> ConvertAsyncResponse(Task<IResponse<ICollection<MapDTO>>> task)
-        {
-            Debug.Assert(task != null, "task != null");
-            var values = this.bulkResponseConverter.Convert(task.Result, null);
-            return values ?? new DictionaryRange<int, Map>(0);
-        }
-
-        [SuppressMessage("StyleCop.CSharp.DocumentationRules", "SA1600:ElementsMustBeDocumented", Justification = "Not a public API.")]
-        private ICollectionPage<Map> ConvertAsyncResponse(Task<IResponse<ICollection<MapDTO>>> task, int pageIndex)
-        {
-            Debug.Assert(task != null, "task != null");
-            var values = this.pageResponseConverter.Convert(task.Result, pageIndex);
-            return values ?? new CollectionPage<Map>(0);
-        }
-
-        [SuppressMessage("StyleCop.CSharp.DocumentationRules", "SA1600:ElementsMustBeDocumented", Justification = "Not a public API.")]
-        private ICollection<int> ConvertAsyncResponse(Task<IResponse<ICollection<int>>> task)
-        {
-            Debug.Assert(task != null, "task != null");
-            var ids = this.identifiersResponseConverter.Convert(task.Result, null);
-            return ids ?? new List<int>(0);
-        }
-
-        [SuppressMessage("StyleCop.CSharp.DocumentationRules", "SA1600:ElementsMustBeDocumented", Justification = "Not a public API.")]
-        private Map ConvertAsyncResponse(Task<IResponse<MapDTO>> task)
-        {
-            Debug.Assert(task != null, "task != null");
-            return this.responseConverter.Convert(task.Result, null);
-        }
-=======
-            var response = await this.serviceClient.SendAsync<ICollection<MapDataContract>>(request, cancellationToken).ConfigureAwait(false);
-            var values = this.pageResponseConverter.Convert(response);
-            if (values == null)
-            {
-                return new CollectionPage<Map>(0);
-            }
-
-            PageContextPatchUtility.Patch(values, pageIndex);
-
-            return values;
-        }
->>>>>>> 3762cee5
-    }
+﻿// --------------------------------------------------------------------------------------------------------------------
+// <copyright file="MapRepository.cs" company="GW2.NET Coding Team">
+//   This product is licensed under the GNU General Public License version 2 (GPLv2). See the License in the project root folder or the following page: http://www.gnu.org/licenses/gpl-2.0.html
+// </copyright>
+// <summary>
+//   Defines the MapRepository type.
+// </summary>
+// --------------------------------------------------------------------------------------------------------------------
+
+namespace GW2NET.V2.Maps
+{
+    using System;
+    using System.Collections.Generic;
+    using System.Diagnostics;
+    using System.Diagnostics.CodeAnalysis;
+    using System.Globalization;
+    using System.Linq;
+    using System.Threading;
+    using System.Threading.Tasks;
+
+    using GW2NET.Common;
+    using GW2NET.Maps;
+    using GW2NET.V2.Maps.Json;
+
+    /// <summary>Represents a repository that retrieves data from the /v2/items interface. See the remarks section for important limitations regarding this implementation.</summary>
+    /// <remarks>
+    /// This implementation does not retrieve associated entities.
+    /// </remarks>
+    public sealed class MapRepository : IMapRepository
+    {
+        private readonly IConverter<IResponse<ICollection<MapDTO>>, IDictionaryRange<int, Map>> bulkResponseConverter;
+
+        private readonly IConverter<IResponse<ICollection<int>>, ICollection<int>> identifiersResponseConverter;
+
+        private readonly IConverter<IResponse<ICollection<MapDTO>>, ICollectionPage<Map>> pageResponseConverter;
+
+        private readonly IConverter<IResponse<MapDTO>, Map> responseConverter;
+
+        private readonly IServiceClient serviceClient;
+
+        /// <summary>Initializes a new instance of the <see cref="MapRepository"/> class.</summary>
+        /// <param name="serviceClient"></param>
+        /// <param name="identifiersResponseConverter"></param>
+        /// <param name="responseConverter"></param>
+        /// <param name="bulkResponseConverter"></param>
+        /// <param name="pageResponseConverter"></param>
+        /// <exception cref="ArgumentNullException">The value of <paramref name="serviceClient"/> or <paramref name="bulkResponseConverter"/> or <paramref name="responseConverter"/> is a null reference.</exception>
+        public MapRepository(
+            IServiceClient serviceClient,
+            IConverter<IResponse<ICollection<int>>, ICollection<int>> identifiersResponseConverter,
+            IConverter<IResponse<MapDTO>, Map> responseConverter, 
+            IConverter<IResponse<ICollection<MapDTO>>, IDictionaryRange<int, Map>> bulkResponseConverter,
+            IConverter<IResponse<ICollection<MapDTO>>, ICollectionPage<Map>> pageResponseConverter)
+        {
+            if (serviceClient == null)
+            {
+                throw new ArgumentNullException("serviceClient");
+            }
+
+            if (identifiersResponseConverter == null)
+            {
+                throw new ArgumentNullException("identifiersResponseConverter");
+            }
+
+            if (responseConverter == null)
+            {
+                throw new ArgumentNullException("responseConverter");
+            }
+
+            if (bulkResponseConverter == null)
+            {
+                throw new ArgumentNullException("bulkResponseConverter");
+            }
+
+            if (pageResponseConverter == null)
+            {
+                throw new ArgumentNullException("pageResponseConverter");
+            }
+
+            this.serviceClient = serviceClient;
+            this.identifiersResponseConverter = identifiersResponseConverter;
+            this.responseConverter = responseConverter;
+            this.bulkResponseConverter = bulkResponseConverter;
+            this.pageResponseConverter = pageResponseConverter;
+        }
+
+        /// <inheritdoc />
+        CultureInfo ILocalizable.Culture { get; set; }
+
+        /// <inheritdoc />
+        ICollection<int> IDiscoverable<int>.Discover()
+        {
+            var request = new MapDiscoveryRequest();
+            var response = this.serviceClient.Send<ICollection<int>>(request);
+            return this.identifiersResponseConverter.Convert(response, null);
+        }
+
+        /// <inheritdoc />
+        Task<ICollection<int>> IDiscoverable<int>.DiscoverAsync()
+        {
+            return ((IMapRepository)this).DiscoverAsync(CancellationToken.None);
+        }
+
+        /// <inheritdoc />
+        async Task<ICollection<int>> IDiscoverable<int>.DiscoverAsync(CancellationToken cancellationToken)
+        {
+            var request = new MapDiscoveryRequest();
+            var response = await this.serviceClient.SendAsync<ICollection<int>>(request, cancellationToken).ConfigureAwait(false);
+            return this.identifiersResponseConverter.Convert(response, null);
+        }
+
+        /// <inheritdoc />
+        Map IRepository<int, Map>.Find(int identifier)
+        {
+            var request = new MapDetailsRequest
+            {
+                Identifier = identifier.ToString(NumberFormatInfo.InvariantInfo),
+                Culture = ((IMapRepository)this).Culture
+            };
+            var response = this.serviceClient.Send<MapDTO>(request);
+            return this.responseConverter.Convert(response, null);
+        }
+
+        /// <inheritdoc />
+        IDictionaryRange<int, Map> IRepository<int, Map>.FindAll()
+        {
+            var request = new MapBulkRequest
+            {
+                Culture = ((IMapRepository)this).Culture
+            };
+            var response = this.serviceClient.Send<ICollection<MapDTO>>(request);
+            return this.bulkResponseConverter.Convert(response, null);
+        }
+
+        /// <inheritdoc />
+        IDictionaryRange<int, Map> IRepository<int, Map>.FindAll(ICollection<int> identifiers)
+        {
+            var request = new MapBulkRequest
+            {
+                Identifiers = identifiers.Select(i => i.ToString(NumberFormatInfo.InvariantInfo)).ToList(),
+                Culture = ((IMapRepository)this).Culture
+            };
+            var response = this.serviceClient.Send<ICollection<MapDTO>>(request);
+            return this.bulkResponseConverter.Convert(response, null);
+        }
+
+        /// <inheritdoc />
+        Task<IDictionaryRange<int, Map>> IRepository<int, Map>.FindAllAsync()
+        {
+            return ((IMapRepository)this).FindAllAsync(CancellationToken.None);
+        }
+
+        /// <inheritdoc />
+        async Task<IDictionaryRange<int, Map>> IRepository<int, Map>.FindAllAsync(CancellationToken cancellationToken)
+        {
+            var request = new MapBulkRequest
+            {
+                Culture = ((IMapRepository)this).Culture
+            };
+            var response = await this.serviceClient.SendAsync<ICollection<MapDTO>>(request, cancellationToken).ConfigureAwait(false);
+            return this.bulkResponseConverter.Convert(response, null);
+        }
+
+        /// <inheritdoc />
+        Task<IDictionaryRange<int, Map>> IRepository<int, Map>.FindAllAsync(ICollection<int> identifiers)
+        {
+            return ((IMapRepository)this).FindAllAsync(identifiers, CancellationToken.None);
+        }
+
+        /// <inheritdoc />
+        async Task<IDictionaryRange<int, Map>> IRepository<int, Map>.FindAllAsync(ICollection<int> identifiers, CancellationToken cancellationToken)
+        {
+            var request = new MapBulkRequest
+            {
+                Identifiers = identifiers.Select(i => i.ToString(NumberFormatInfo.InvariantInfo)).ToList(),
+                Culture = ((IMapRepository)this).Culture
+            };
+            var response = await this.serviceClient.SendAsync<ICollection<MapDTO>>(request, cancellationToken).ConfigureAwait(false);
+            return this.bulkResponseConverter.Convert(response, null);
+        }
+
+        /// <inheritdoc />
+        Task<Map> IRepository<int, Map>.FindAsync(int identifier)
+        {
+            return ((IMapRepository)this).FindAsync(identifier, CancellationToken.None);
+        }
+
+        /// <inheritdoc />
+        async Task<Map> IRepository<int, Map>.FindAsync(int identifier, CancellationToken cancellationToken)
+        {
+            var request = new MapDetailsRequest
+            {
+                Identifier = identifier.ToString(NumberFormatInfo.InvariantInfo),
+                Culture = ((IMapRepository)this).Culture
+            };
+            var response = await this.serviceClient.SendAsync<MapDTO>(request, cancellationToken).ConfigureAwait(false);
+            return this.responseConverter.Convert(response, null);
+        }
+
+        /// <inheritdoc />
+        ICollectionPage<Map> IPaginator<Map>.FindPage(int pageIndex)
+        {
+            var request = new MapPageRequest
+            {
+                Page = pageIndex,
+                Culture = ((IMapRepository)this).Culture
+            };
+            var response = this.serviceClient.Send<ICollection<MapDTO>>(request);
+            return this.pageResponseConverter.Convert(response, pageIndex);
+        }
+
+        /// <inheritdoc />
+        ICollectionPage<Map> IPaginator<Map>.FindPage(int pageIndex, int pageSize)
+        {
+            var request = new MapPageRequest
+            {
+                Page = pageIndex,
+                PageSize = pageSize,
+                Culture = ((IMapRepository)this).Culture
+            };
+            var response = this.serviceClient.Send<ICollection<MapDTO>>(request);
+            return this.pageResponseConverter.Convert(response, pageIndex);
+        }
+
+        /// <inheritdoc />
+        Task<ICollectionPage<Map>> IPaginator<Map>.FindPageAsync(int pageIndex)
+        {
+            return ((IMapRepository)this).FindPageAsync(pageIndex, CancellationToken.None);
+        }
+
+        /// <inheritdoc />
+        async Task<ICollectionPage<Map>> IPaginator<Map>.FindPageAsync(int pageIndex, CancellationToken cancellationToken)
+        {
+            var request = new MapPageRequest
+            {
+                Page = pageIndex,
+                Culture = ((IMapRepository)this).Culture
+            };
+            var response = await this.serviceClient.SendAsync<ICollection<MapDTO>>(request, cancellationToken).ConfigureAwait(false);
+            return this.pageResponseConverter.Convert(response, pageIndex);
+        }
+
+        /// <inheritdoc />
+        Task<ICollectionPage<Map>> IPaginator<Map>.FindPageAsync(int pageIndex, int pageSize)
+        {
+            return ((IMapRepository)this).FindPageAsync(pageIndex, pageSize, CancellationToken.None);
+        }
+
+        /// <inheritdoc />
+        async Task<ICollectionPage<Map>> IPaginator<Map>.FindPageAsync(int pageIndex, int pageSize, CancellationToken cancellationToken)
+        {
+            var request = new MapPageRequest
+            {
+                Page = pageIndex,
+                PageSize = pageSize,
+                Culture = ((IMapRepository)this).Culture
+            };
+            var response = await this.serviceClient.SendAsync<ICollection<MapDTO>>(request, cancellationToken).ConfigureAwait(false);
+            return this.pageResponseConverter.Convert(response, pageIndex);
+        }
+    }
 }