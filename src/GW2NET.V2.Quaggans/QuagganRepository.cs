﻿// --------------------------------------------------------------------------------------------------------------------
// <copyright file="QuagganRepository.cs" company="GW2.NET Coding Team">
//   This product is licensed under the GNU General Public License version 2 (GPLv2). See the License in the project root folder or the following page: http://www.gnu.org/licenses/gpl-2.0.html
// </copyright>
// <summary>
//   Represents a repository that retrieves data from the /v2/quaggans interface.
// </summary>
// --------------------------------------------------------------------------------------------------------------------

namespace GW2NET.V2.Quaggans
{
    using System;
    using System.Collections.Generic;
    using System.Diagnostics;
    using System.Diagnostics.CodeAnalysis;
    using System.Linq;
    using System.Threading;
    using System.Threading.Tasks;

    using GW2NET.Common;
    using GW2NET.Quaggans;
    using GW2NET.V2.Quaggans.Json;

    /// <summary>Represents a repository that retrieves data from the /v2/quaggans interface.</summary>
    public class QuagganRepository : IQuagganRepository
    {
        private readonly IConverter<IResponse<ICollection<QuagganDTO>>, IDictionaryRange<string, Quaggan>>
            bulkResponseConverter;

        private readonly IConverter<IResponse<ICollection<string>>, ICollection<string>> identifiersResponseConverter;

        private readonly IConverter<IResponse<ICollection<QuagganDTO>>, ICollectionPage<Quaggan>> pageResponseConverter;

        private readonly IConverter<IResponse<QuagganDTO>, Quaggan> responseConverter;

        private readonly IServiceClient serviceClient;

        /// <summary>Initializes a new instance of the <see cref="QuagganRepository" /> class.</summary>
        /// <param name="serviceClient"></param>
        /// <param name="identifiersResponseConverter"></param>
        /// <param name="responseConverter"></param>
        /// <param name="bulkResponseConverter"></param>
        /// <param name="pageResponseConverter"></param>
        /// <exception cref="ArgumentNullException"></exception>
        public QuagganRepository(
            IServiceClient serviceClient,
            IConverter<IResponse<ICollection<string>>, ICollection<string>> identifiersResponseConverter,
            IConverter<IResponse<QuagganDTO>, Quaggan> responseConverter,
            IConverter<IResponse<ICollection<QuagganDTO>>, IDictionaryRange<string, Quaggan>> bulkResponseConverter,
            IConverter<IResponse<ICollection<QuagganDTO>>, ICollectionPage<Quaggan>> pageResponseConverter)
        {
            if (serviceClient == null)
            {
                throw new ArgumentNullException("serviceClient");
            }

            if (identifiersResponseConverter == null)
            {
                throw new ArgumentNullException("identifiersResponseConverter");
            }

            if (responseConverter == null)
            {
                throw new ArgumentNullException("responseConverter");
            }

            if (bulkResponseConverter == null)
            {
                throw new ArgumentNullException("bulkResponseConverter");
            }

            if (pageResponseConverter == null)
            {
                throw new ArgumentNullException("pageResponseConverter");
            }

            this.serviceClient = serviceClient;
            this.identifiersResponseConverter = identifiersResponseConverter;
            this.responseConverter = responseConverter;
            this.bulkResponseConverter = bulkResponseConverter;
            this.pageResponseConverter = pageResponseConverter;
        }

        /// <inheritdoc />
        ICollection<string> IDiscoverable<string>.Discover()
        {
            var request = new QuagganDiscoveryRequest();
            var response = this.serviceClient.Send<ICollection<string>>(request);
            return this.identifiersResponseConverter.Convert(response, null) ?? new List<string>(0);
        }

        /// <inheritdoc />
        Task<ICollection<string>> IDiscoverable<string>.DiscoverAsync()
        {
            IQuagganRepository self = this;
            return self.DiscoverAsync(CancellationToken.None);
        }

        /// <inheritdoc />
        async Task<ICollection<string>> IDiscoverable<string>.DiscoverAsync(CancellationToken cancellationToken)
        {
            var request = new QuagganDiscoveryRequest();
            var response = await this.serviceClient.SendAsync<ICollection<string>>(request, cancellationToken).ConfigureAwait(false);
            return this.converterForIdentifiersResponse.Convert(response) ?? new List<string>(0);
        }

        /// <inheritdoc />
        Quaggan IRepository<string, Quaggan>.Find(string identifier)
        {
            var request = new QuagganDetailsRequest { Identifier = identifier };
            var response = this.serviceClient.Send<QuagganDTO>(request);
            return this.responseConverter.Convert(response, null);
        }

        /// <inheritdoc />
        IDictionaryRange<string, Quaggan> IRepository<string, Quaggan>.FindAll()
        {
            var request = new QuagganBulkRequest();
            var response = this.serviceClient.Send<ICollection<QuagganDTO>>(request);
            return this.bulkResponseConverter.Convert(response, null) ?? new DictionaryRange<string, Quaggan>(0);
        }

        /// <inheritdoc />
        IDictionaryRange<string, Quaggan> IRepository<string, Quaggan>.FindAll(ICollection<string> identifiers)
        {
            var request = new QuagganBulkRequest { Identifiers = identifiers.ToList() };
            var response = this.serviceClient.Send<ICollection<QuagganDTO>>(request);
            return this.bulkResponseConverter.Convert(response, null) ?? new DictionaryRange<string, Quaggan>(0);
        }

        /// <inheritdoc />
        Task<IDictionaryRange<string, Quaggan>> IRepository<string, Quaggan>.FindAllAsync()
        {
            IQuagganRepository self = this;
            return self.FindAllAsync(CancellationToken.None);
        }

        /// <inheritdoc />
<<<<<<< HEAD
        Task<IDictionaryRange<string, Quaggan>> IRepository<string, Quaggan>.FindAllAsync(
            CancellationToken cancellationToken)
        {
            var request = new QuagganBulkRequest();
            var responseTask = this.serviceClient.SendAsync<ICollection<QuagganDTO>>(request, cancellationToken);
            return responseTask.ContinueWith<IDictionaryRange<string, Quaggan>>(
                this.ConvertAsyncResponse,
                cancellationToken);
=======
        async Task<IDictionaryRange<string, Quaggan>> IRepository<string, Quaggan>.FindAllAsync(CancellationToken cancellationToken)
        {
            var request = new QuagganBulkRequest();
            var response = await this.serviceClient.SendAsync<ICollection<QuagganDataContract>>(request, cancellationToken).ConfigureAwait(false);
            return this.converterForBulkResponse.Convert(response) ?? new DictionaryRange<string, Quaggan>(0);
>>>>>>> 3762cee5
        }

        /// <inheritdoc />
        Task<IDictionaryRange<string, Quaggan>> IRepository<string, Quaggan>.FindAllAsync(
            ICollection<string> identifiers)
        {
            IQuagganRepository self = this;
            return self.FindAllAsync(identifiers, CancellationToken.None);
        }

        /// <inheritdoc />
<<<<<<< HEAD
        Task<IDictionaryRange<string, Quaggan>> IRepository<string, Quaggan>.FindAllAsync(
            ICollection<string> identifiers,
            CancellationToken cancellationToken)
        {
            var request = new QuagganBulkRequest { Identifiers = identifiers.ToList() };
            var responseTask = this.serviceClient.SendAsync<ICollection<QuagganDTO>>(request, cancellationToken);
            return responseTask.ContinueWith<IDictionaryRange<string, Quaggan>>(
                this.ConvertAsyncResponse,
                cancellationToken);
=======
        async Task<IDictionaryRange<string, Quaggan>> IRepository<string, Quaggan>.FindAllAsync(ICollection<string> identifiers, CancellationToken cancellationToken)
        {
            var request = new QuagganBulkRequest
            {
                Identifiers = identifiers.ToList()
            };
            var response = await this.serviceClient.SendAsync<ICollection<QuagganDataContract>>(request, cancellationToken).ConfigureAwait(false);
            return this.converterForBulkResponse.Convert(response) ?? new DictionaryRange<string, Quaggan>(0);
>>>>>>> 3762cee5
        }

        /// <inheritdoc />
        Task<Quaggan> IRepository<string, Quaggan>.FindAsync(string identifier)
        {
            IQuagganRepository self = this;
            return self.FindAsync(identifier, CancellationToken.None);
        }

        /// <inheritdoc />
        async Task<Quaggan> IRepository<string, Quaggan>.FindAsync(string identifier, CancellationToken cancellationToken)
        {
<<<<<<< HEAD
            var request = new QuagganDetailsRequest { Identifier = identifier };
            var responseTask = this.serviceClient.SendAsync<QuagganDTO>(request, cancellationToken);
            return responseTask.ContinueWith<Quaggan>(this.ConvertAsyncResponse, cancellationToken);
=======
            var request = new QuagganDetailsRequest
            {
                Identifier = identifier
            };
            var response = await this.serviceClient.SendAsync<QuagganDataContract>(request, cancellationToken).ConfigureAwait(false);
            return this.converterForResponse.Convert(response);
>>>>>>> 3762cee5
        }

        /// <inheritdoc />
        ICollectionPage<Quaggan> IPaginator<Quaggan>.FindPage(int pageIndex)
        {
            var request = new QuagganPageRequest { Page = pageIndex };
            var response = this.serviceClient.Send<ICollection<QuagganDTO>>(request);
            var values = this.pageResponseConverter.Convert(response, pageIndex);
            return values ?? new CollectionPage<Quaggan>(0);
        }

        /// <inheritdoc />
        ICollectionPage<Quaggan> IPaginator<Quaggan>.FindPage(int pageIndex, int pageSize)
        {
            var request = new QuagganPageRequest { Page = pageIndex, PageSize = pageSize };
            var response = this.serviceClient.Send<ICollection<QuagganDTO>>(request);
            var values = this.pageResponseConverter.Convert(response, pageIndex);
            return values ?? new CollectionPage<Quaggan>(0);
        }

        /// <inheritdoc />
        Task<ICollectionPage<Quaggan>> IPaginator<Quaggan>.FindPageAsync(int pageIndex)
        {
            IQuagganRepository self = this;
            return self.FindPageAsync(pageIndex, CancellationToken.None);
        }

        /// <inheritdoc />
<<<<<<< HEAD
        Task<ICollectionPage<Quaggan>> IPaginator<Quaggan>.FindPageAsync(
            int pageIndex,
            CancellationToken cancellationToken)
        {
            var request = new QuagganPageRequest { Page = pageIndex };
            var responseTask = this.serviceClient.SendAsync<ICollection<QuagganDTO>>(request, cancellationToken);
            return responseTask.ContinueWith(task => this.ConvertAsyncResponse(task, pageIndex), cancellationToken);
=======
        async Task<ICollectionPage<Quaggan>> IPaginator<Quaggan>.FindPageAsync(int pageIndex, CancellationToken cancellationToken)
        {
            var request = new QuagganPageRequest
            {
                Page = pageIndex
            };
            var response = await this.serviceClient.SendAsync<ICollection<QuagganDataContract>>(request, cancellationToken).ConfigureAwait(false);
            var values = this.converterForPageResponse.Convert(response);
            if (values == null)
            {
                return new CollectionPage<Quaggan>(0);
            }

            PageContextPatchUtility.Patch(values, pageIndex);

            return values;
>>>>>>> 3762cee5
        }

        /// <inheritdoc />
        Task<ICollectionPage<Quaggan>> IPaginator<Quaggan>.FindPageAsync(int pageIndex, int pageSize)
        {
            IQuagganRepository self = this;
            return self.FindPageAsync(pageIndex, pageSize, CancellationToken.None);
        }

        /// <inheritdoc />
        async Task<ICollectionPage<Quaggan>> IPaginator<Quaggan>.FindPageAsync(int pageIndex, int pageSize, CancellationToken cancellationToken)
        {
<<<<<<< HEAD
            var request = new QuagganPageRequest { Page = pageIndex, PageSize = pageSize };
            var responseTask = this.serviceClient.SendAsync<ICollection<QuagganDTO>>(request, cancellationToken);
            return responseTask.ContinueWith(task => this.ConvertAsyncResponse(task, pageIndex), cancellationToken);
        }

        [SuppressMessage("StyleCop.CSharp.DocumentationRules", "SA1600:ElementsMustBeDocumented", Justification = "Not a public API.")]
        private ICollection<string> ConvertAsyncResponse(Task<IResponse<ICollection<string>>> task)
        {
            Debug.Assert(task != null, "task != null");
            return this.identifiersResponseConverter.Convert(task.Result, null) ?? new List<string>(0);
        }

        [SuppressMessage("StyleCop.CSharp.DocumentationRules", "SA1600:ElementsMustBeDocumented", Justification = "Not a public API.")]
        private IDictionaryRange<string, Quaggan> ConvertAsyncResponse(Task<IResponse<ICollection<QuagganDTO>>> task)
        {
            Debug.Assert(task != null, "task != null");
            return this.bulkResponseConverter.Convert(task.Result, null) ?? new DictionaryRange<string, Quaggan>(0);
        }

        [SuppressMessage("StyleCop.CSharp.DocumentationRules", "SA1600:ElementsMustBeDocumented", Justification = "Not a public API.")]
        private Quaggan ConvertAsyncResponse(Task<IResponse<QuagganDTO>> task)
        {
            Debug.Assert(task != null, "task != null");
            return this.responseConverter.Convert(task.Result, null);
        }

        [SuppressMessage("StyleCop.CSharp.DocumentationRules", "SA1600:ElementsMustBeDocumented", Justification = "Not a public API.")]
        private ICollectionPage<Quaggan> ConvertAsyncResponse(Task<IResponse<ICollection<QuagganDTO>>> task, int pageIndex)
        {
            Debug.Assert(task != null, "task != null");
            var values = this.pageResponseConverter.Convert(task.Result, pageIndex);
            return values ?? new CollectionPage<Quaggan>(0);
=======
            var request = new QuagganPageRequest
            {
                Page = pageIndex,
                PageSize = pageSize
            };
            var response = await this.serviceClient.SendAsync<ICollection<QuagganDataContract>>(request, cancellationToken).ConfigureAwait(false);
            var values = this.converterForPageResponse.Convert(response);
            if (values == null)
            {
                return new CollectionPage<Quaggan>(0);
            }

            PageContextPatchUtility.Patch(values, pageIndex);

            return values;
>>>>>>> 3762cee5
        }
    }
}<|MERGE_RESOLUTION|>--- conflicted
+++ resolved
@@ -1,328 +1,236 @@
-﻿// --------------------------------------------------------------------------------------------------------------------
-// <copyright file="QuagganRepository.cs" company="GW2.NET Coding Team">
-//   This product is licensed under the GNU General Public License version 2 (GPLv2). See the License in the project root folder or the following page: http://www.gnu.org/licenses/gpl-2.0.html
-// </copyright>
-// <summary>
-//   Represents a repository that retrieves data from the /v2/quaggans interface.
-// </summary>
-// --------------------------------------------------------------------------------------------------------------------
-
-namespace GW2NET.V2.Quaggans
-{
-    using System;
-    using System.Collections.Generic;
-    using System.Diagnostics;
-    using System.Diagnostics.CodeAnalysis;
-    using System.Linq;
-    using System.Threading;
-    using System.Threading.Tasks;
-
-    using GW2NET.Common;
-    using GW2NET.Quaggans;
-    using GW2NET.V2.Quaggans.Json;
-
-    /// <summary>Represents a repository that retrieves data from the /v2/quaggans interface.</summary>
-    public class QuagganRepository : IQuagganRepository
-    {
-        private readonly IConverter<IResponse<ICollection<QuagganDTO>>, IDictionaryRange<string, Quaggan>>
-            bulkResponseConverter;
-
-        private readonly IConverter<IResponse<ICollection<string>>, ICollection<string>> identifiersResponseConverter;
-
-        private readonly IConverter<IResponse<ICollection<QuagganDTO>>, ICollectionPage<Quaggan>> pageResponseConverter;
-
-        private readonly IConverter<IResponse<QuagganDTO>, Quaggan> responseConverter;
-
-        private readonly IServiceClient serviceClient;
-
-        /// <summary>Initializes a new instance of the <see cref="QuagganRepository" /> class.</summary>
-        /// <param name="serviceClient"></param>
-        /// <param name="identifiersResponseConverter"></param>
-        /// <param name="responseConverter"></param>
-        /// <param name="bulkResponseConverter"></param>
-        /// <param name="pageResponseConverter"></param>
-        /// <exception cref="ArgumentNullException"></exception>
-        public QuagganRepository(
-            IServiceClient serviceClient,
-            IConverter<IResponse<ICollection<string>>, ICollection<string>> identifiersResponseConverter,
-            IConverter<IResponse<QuagganDTO>, Quaggan> responseConverter,
-            IConverter<IResponse<ICollection<QuagganDTO>>, IDictionaryRange<string, Quaggan>> bulkResponseConverter,
-            IConverter<IResponse<ICollection<QuagganDTO>>, ICollectionPage<Quaggan>> pageResponseConverter)
-        {
-            if (serviceClient == null)
-            {
-                throw new ArgumentNullException("serviceClient");
-            }
-
-            if (identifiersResponseConverter == null)
-            {
-                throw new ArgumentNullException("identifiersResponseConverter");
-            }
-
-            if (responseConverter == null)
-            {
-                throw new ArgumentNullException("responseConverter");
-            }
-
-            if (bulkResponseConverter == null)
-            {
-                throw new ArgumentNullException("bulkResponseConverter");
-            }
-
-            if (pageResponseConverter == null)
-            {
-                throw new ArgumentNullException("pageResponseConverter");
-            }
-
-            this.serviceClient = serviceClient;
-            this.identifiersResponseConverter = identifiersResponseConverter;
-            this.responseConverter = responseConverter;
-            this.bulkResponseConverter = bulkResponseConverter;
-            this.pageResponseConverter = pageResponseConverter;
-        }
-
-        /// <inheritdoc />
-        ICollection<string> IDiscoverable<string>.Discover()
-        {
-            var request = new QuagganDiscoveryRequest();
-            var response = this.serviceClient.Send<ICollection<string>>(request);
-            return this.identifiersResponseConverter.Convert(response, null) ?? new List<string>(0);
-        }
-
-        /// <inheritdoc />
-        Task<ICollection<string>> IDiscoverable<string>.DiscoverAsync()
-        {
-            IQuagganRepository self = this;
-            return self.DiscoverAsync(CancellationToken.None);
-        }
-
-        /// <inheritdoc />
-        async Task<ICollection<string>> IDiscoverable<string>.DiscoverAsync(CancellationToken cancellationToken)
-        {
-            var request = new QuagganDiscoveryRequest();
-            var response = await this.serviceClient.SendAsync<ICollection<string>>(request, cancellationToken).ConfigureAwait(false);
-            return this.converterForIdentifiersResponse.Convert(response) ?? new List<string>(0);
-        }
-
-        /// <inheritdoc />
-        Quaggan IRepository<string, Quaggan>.Find(string identifier)
-        {
-            var request = new QuagganDetailsRequest { Identifier = identifier };
-            var response = this.serviceClient.Send<QuagganDTO>(request);
-            return this.responseConverter.Convert(response, null);
-        }
-
-        /// <inheritdoc />
-        IDictionaryRange<string, Quaggan> IRepository<string, Quaggan>.FindAll()
-        {
-            var request = new QuagganBulkRequest();
-            var response = this.serviceClient.Send<ICollection<QuagganDTO>>(request);
-            return this.bulkResponseConverter.Convert(response, null) ?? new DictionaryRange<string, Quaggan>(0);
-        }
-
-        /// <inheritdoc />
-        IDictionaryRange<string, Quaggan> IRepository<string, Quaggan>.FindAll(ICollection<string> identifiers)
-        {
-            var request = new QuagganBulkRequest { Identifiers = identifiers.ToList() };
-            var response = this.serviceClient.Send<ICollection<QuagganDTO>>(request);
-            return this.bulkResponseConverter.Convert(response, null) ?? new DictionaryRange<string, Quaggan>(0);
-        }
-
-        /// <inheritdoc />
-        Task<IDictionaryRange<string, Quaggan>> IRepository<string, Quaggan>.FindAllAsync()
-        {
-            IQuagganRepository self = this;
-            return self.FindAllAsync(CancellationToken.None);
-        }
-
-        /// <inheritdoc />
-<<<<<<< HEAD
-        Task<IDictionaryRange<string, Quaggan>> IRepository<string, Quaggan>.FindAllAsync(
-            CancellationToken cancellationToken)
-        {
-            var request = new QuagganBulkRequest();
-            var responseTask = this.serviceClient.SendAsync<ICollection<QuagganDTO>>(request, cancellationToken);
-            return responseTask.ContinueWith<IDictionaryRange<string, Quaggan>>(
-                this.ConvertAsyncResponse,
-                cancellationToken);
-=======
-        async Task<IDictionaryRange<string, Quaggan>> IRepository<string, Quaggan>.FindAllAsync(CancellationToken cancellationToken)
-        {
-            var request = new QuagganBulkRequest();
-            var response = await this.serviceClient.SendAsync<ICollection<QuagganDataContract>>(request, cancellationToken).ConfigureAwait(false);
-            return this.converterForBulkResponse.Convert(response) ?? new DictionaryRange<string, Quaggan>(0);
->>>>>>> 3762cee5
-        }
-
-        /// <inheritdoc />
-        Task<IDictionaryRange<string, Quaggan>> IRepository<string, Quaggan>.FindAllAsync(
-            ICollection<string> identifiers)
-        {
-            IQuagganRepository self = this;
-            return self.FindAllAsync(identifiers, CancellationToken.None);
-        }
-
-        /// <inheritdoc />
-<<<<<<< HEAD
-        Task<IDictionaryRange<string, Quaggan>> IRepository<string, Quaggan>.FindAllAsync(
-            ICollection<string> identifiers,
-            CancellationToken cancellationToken)
-        {
-            var request = new QuagganBulkRequest { Identifiers = identifiers.ToList() };
-            var responseTask = this.serviceClient.SendAsync<ICollection<QuagganDTO>>(request, cancellationToken);
-            return responseTask.ContinueWith<IDictionaryRange<string, Quaggan>>(
-                this.ConvertAsyncResponse,
-                cancellationToken);
-=======
-        async Task<IDictionaryRange<string, Quaggan>> IRepository<string, Quaggan>.FindAllAsync(ICollection<string> identifiers, CancellationToken cancellationToken)
-        {
-            var request = new QuagganBulkRequest
-            {
-                Identifiers = identifiers.ToList()
-            };
-            var response = await this.serviceClient.SendAsync<ICollection<QuagganDataContract>>(request, cancellationToken).ConfigureAwait(false);
-            return this.converterForBulkResponse.Convert(response) ?? new DictionaryRange<string, Quaggan>(0);
->>>>>>> 3762cee5
-        }
-
-        /// <inheritdoc />
-        Task<Quaggan> IRepository<string, Quaggan>.FindAsync(string identifier)
-        {
-            IQuagganRepository self = this;
-            return self.FindAsync(identifier, CancellationToken.None);
-        }
-
-        /// <inheritdoc />
-        async Task<Quaggan> IRepository<string, Quaggan>.FindAsync(string identifier, CancellationToken cancellationToken)
-        {
-<<<<<<< HEAD
-            var request = new QuagganDetailsRequest { Identifier = identifier };
-            var responseTask = this.serviceClient.SendAsync<QuagganDTO>(request, cancellationToken);
-            return responseTask.ContinueWith<Quaggan>(this.ConvertAsyncResponse, cancellationToken);
-=======
-            var request = new QuagganDetailsRequest
-            {
-                Identifier = identifier
-            };
-            var response = await this.serviceClient.SendAsync<QuagganDataContract>(request, cancellationToken).ConfigureAwait(false);
-            return this.converterForResponse.Convert(response);
->>>>>>> 3762cee5
-        }
-
-        /// <inheritdoc />
-        ICollectionPage<Quaggan> IPaginator<Quaggan>.FindPage(int pageIndex)
-        {
-            var request = new QuagganPageRequest { Page = pageIndex };
-            var response = this.serviceClient.Send<ICollection<QuagganDTO>>(request);
-            var values = this.pageResponseConverter.Convert(response, pageIndex);
-            return values ?? new CollectionPage<Quaggan>(0);
-        }
-
-        /// <inheritdoc />
-        ICollectionPage<Quaggan> IPaginator<Quaggan>.FindPage(int pageIndex, int pageSize)
-        {
-            var request = new QuagganPageRequest { Page = pageIndex, PageSize = pageSize };
-            var response = this.serviceClient.Send<ICollection<QuagganDTO>>(request);
-            var values = this.pageResponseConverter.Convert(response, pageIndex);
-            return values ?? new CollectionPage<Quaggan>(0);
-        }
-
-        /// <inheritdoc />
-        Task<ICollectionPage<Quaggan>> IPaginator<Quaggan>.FindPageAsync(int pageIndex)
-        {
-            IQuagganRepository self = this;
-            return self.FindPageAsync(pageIndex, CancellationToken.None);
-        }
-
-        /// <inheritdoc />
-<<<<<<< HEAD
-        Task<ICollectionPage<Quaggan>> IPaginator<Quaggan>.FindPageAsync(
-            int pageIndex,
-            CancellationToken cancellationToken)
-        {
-            var request = new QuagganPageRequest { Page = pageIndex };
-            var responseTask = this.serviceClient.SendAsync<ICollection<QuagganDTO>>(request, cancellationToken);
-            return responseTask.ContinueWith(task => this.ConvertAsyncResponse(task, pageIndex), cancellationToken);
-=======
-        async Task<ICollectionPage<Quaggan>> IPaginator<Quaggan>.FindPageAsync(int pageIndex, CancellationToken cancellationToken)
-        {
-            var request = new QuagganPageRequest
-            {
-                Page = pageIndex
-            };
-            var response = await this.serviceClient.SendAsync<ICollection<QuagganDataContract>>(request, cancellationToken).ConfigureAwait(false);
-            var values = this.converterForPageResponse.Convert(response);
-            if (values == null)
-            {
-                return new CollectionPage<Quaggan>(0);
-            }
-
-            PageContextPatchUtility.Patch(values, pageIndex);
-
-            return values;
->>>>>>> 3762cee5
-        }
-
-        /// <inheritdoc />
-        Task<ICollectionPage<Quaggan>> IPaginator<Quaggan>.FindPageAsync(int pageIndex, int pageSize)
-        {
-            IQuagganRepository self = this;
-            return self.FindPageAsync(pageIndex, pageSize, CancellationToken.None);
-        }
-
-        /// <inheritdoc />
-        async Task<ICollectionPage<Quaggan>> IPaginator<Quaggan>.FindPageAsync(int pageIndex, int pageSize, CancellationToken cancellationToken)
-        {
-<<<<<<< HEAD
-            var request = new QuagganPageRequest { Page = pageIndex, PageSize = pageSize };
-            var responseTask = this.serviceClient.SendAsync<ICollection<QuagganDTO>>(request, cancellationToken);
-            return responseTask.ContinueWith(task => this.ConvertAsyncResponse(task, pageIndex), cancellationToken);
-        }
-
-        [SuppressMessage("StyleCop.CSharp.DocumentationRules", "SA1600:ElementsMustBeDocumented", Justification = "Not a public API.")]
-        private ICollection<string> ConvertAsyncResponse(Task<IResponse<ICollection<string>>> task)
-        {
-            Debug.Assert(task != null, "task != null");
-            return this.identifiersResponseConverter.Convert(task.Result, null) ?? new List<string>(0);
-        }
-
-        [SuppressMessage("StyleCop.CSharp.DocumentationRules", "SA1600:ElementsMustBeDocumented", Justification = "Not a public API.")]
-        private IDictionaryRange<string, Quaggan> ConvertAsyncResponse(Task<IResponse<ICollection<QuagganDTO>>> task)
-        {
-            Debug.Assert(task != null, "task != null");
-            return this.bulkResponseConverter.Convert(task.Result, null) ?? new DictionaryRange<string, Quaggan>(0);
-        }
-
-        [SuppressMessage("StyleCop.CSharp.DocumentationRules", "SA1600:ElementsMustBeDocumented", Justification = "Not a public API.")]
-        private Quaggan ConvertAsyncResponse(Task<IResponse<QuagganDTO>> task)
-        {
-            Debug.Assert(task != null, "task != null");
-            return this.responseConverter.Convert(task.Result, null);
-        }
-
-        [SuppressMessage("StyleCop.CSharp.DocumentationRules", "SA1600:ElementsMustBeDocumented", Justification = "Not a public API.")]
-        private ICollectionPage<Quaggan> ConvertAsyncResponse(Task<IResponse<ICollection<QuagganDTO>>> task, int pageIndex)
-        {
-            Debug.Assert(task != null, "task != null");
-            var values = this.pageResponseConverter.Convert(task.Result, pageIndex);
-            return values ?? new CollectionPage<Quaggan>(0);
-=======
-            var request = new QuagganPageRequest
-            {
-                Page = pageIndex,
-                PageSize = pageSize
-            };
-            var response = await this.serviceClient.SendAsync<ICollection<QuagganDataContract>>(request, cancellationToken).ConfigureAwait(false);
-            var values = this.converterForPageResponse.Convert(response);
-            if (values == null)
-            {
-                return new CollectionPage<Quaggan>(0);
-            }
-
-            PageContextPatchUtility.Patch(values, pageIndex);
-
-            return values;
->>>>>>> 3762cee5
-        }
-    }
+﻿// --------------------------------------------------------------------------------------------------------------------
+// <copyright file="QuagganRepository.cs" company="GW2.NET Coding Team">
+//   This product is licensed under the GNU General Public License version 2 (GPLv2). See the License in the project root folder or the following page: http://www.gnu.org/licenses/gpl-2.0.html
+// </copyright>
+// <summary>
+//   Represents a repository that retrieves data from the /v2/quaggans interface.
+// </summary>
+// --------------------------------------------------------------------------------------------------------------------
+
+namespace GW2NET.V2.Quaggans
+{
+    using System;
+    using System.Collections.Generic;
+    using System.Diagnostics;
+    using System.Diagnostics.CodeAnalysis;
+    using System.Linq;
+    using System.Threading;
+    using System.Threading.Tasks;
+
+    using GW2NET.Common;
+    using GW2NET.Quaggans;
+    using GW2NET.V2.Quaggans.Json;
+
+    /// <summary>Represents a repository that retrieves data from the /v2/quaggans interface.</summary>
+    public class QuagganRepository : IQuagganRepository
+    {
+        private readonly IConverter<IResponse<ICollection<QuagganDTO>>, IDictionaryRange<string, Quaggan>>
+            bulkResponseConverter;
+
+        private readonly IConverter<IResponse<ICollection<string>>, ICollection<string>> identifiersResponseConverter;
+
+        private readonly IConverter<IResponse<ICollection<QuagganDTO>>, ICollectionPage<Quaggan>> pageResponseConverter;
+
+        private readonly IConverter<IResponse<QuagganDTO>, Quaggan> responseConverter;
+
+        private readonly IServiceClient serviceClient;
+
+        /// <summary>Initializes a new instance of the <see cref="QuagganRepository" /> class.</summary>
+        /// <param name="serviceClient"></param>
+        /// <param name="identifiersResponseConverter"></param>
+        /// <param name="responseConverter"></param>
+        /// <param name="bulkResponseConverter"></param>
+        /// <param name="pageResponseConverter"></param>
+        /// <exception cref="ArgumentNullException"></exception>
+        public QuagganRepository(
+            IServiceClient serviceClient,
+            IConverter<IResponse<ICollection<string>>, ICollection<string>> identifiersResponseConverter,
+            IConverter<IResponse<QuagganDTO>, Quaggan> responseConverter,
+            IConverter<IResponse<ICollection<QuagganDTO>>, IDictionaryRange<string, Quaggan>> bulkResponseConverter,
+            IConverter<IResponse<ICollection<QuagganDTO>>, ICollectionPage<Quaggan>> pageResponseConverter)
+        {
+            if (serviceClient == null)
+            {
+                throw new ArgumentNullException("serviceClient");
+            }
+
+            if (identifiersResponseConverter == null)
+            {
+                throw new ArgumentNullException("identifiersResponseConverter");
+            }
+
+            if (responseConverter == null)
+            {
+                throw new ArgumentNullException("responseConverter");
+            }
+
+            if (bulkResponseConverter == null)
+            {
+                throw new ArgumentNullException("bulkResponseConverter");
+            }
+
+            if (pageResponseConverter == null)
+            {
+                throw new ArgumentNullException("pageResponseConverter");
+            }
+
+            this.serviceClient = serviceClient;
+            this.identifiersResponseConverter = identifiersResponseConverter;
+            this.responseConverter = responseConverter;
+            this.bulkResponseConverter = bulkResponseConverter;
+            this.pageResponseConverter = pageResponseConverter;
+        }
+
+        /// <inheritdoc />
+        ICollection<string> IDiscoverable<string>.Discover()
+        {
+            var request = new QuagganDiscoveryRequest();
+            var response = this.serviceClient.Send<ICollection<string>>(request);
+            return this.identifiersResponseConverter.Convert(response, null);
+        }
+
+        /// <inheritdoc />
+        Task<ICollection<string>> IDiscoverable<string>.DiscoverAsync()
+        {
+            IQuagganRepository self = this;
+            return self.DiscoverAsync(CancellationToken.None);
+        }
+
+        /// <inheritdoc />
+        async Task<ICollection<string>> IDiscoverable<string>.DiscoverAsync(CancellationToken cancellationToken)
+        {
+            var request = new QuagganDiscoveryRequest();
+            var response = await this.serviceClient.SendAsync<ICollection<string>>(request, cancellationToken).ConfigureAwait(false);
+            return this.identifiersResponseConverter.Convert(response, null);
+        }
+
+        /// <inheritdoc />
+        Quaggan IRepository<string, Quaggan>.Find(string identifier)
+        {
+            var request = new QuagganDetailsRequest { Identifier = identifier };
+            var response = this.serviceClient.Send<QuagganDTO>(request);
+            return this.responseConverter.Convert(response, null);
+        }
+
+        /// <inheritdoc />
+        IDictionaryRange<string, Quaggan> IRepository<string, Quaggan>.FindAll()
+        {
+            var request = new QuagganBulkRequest();
+            var response = this.serviceClient.Send<ICollection<QuagganDTO>>(request);
+            return this.bulkResponseConverter.Convert(response, null);
+        }
+
+        /// <inheritdoc />
+        IDictionaryRange<string, Quaggan> IRepository<string, Quaggan>.FindAll(ICollection<string> identifiers)
+        {
+            var request = new QuagganBulkRequest { Identifiers = identifiers.ToList() };
+            var response = this.serviceClient.Send<ICollection<QuagganDTO>>(request);
+            return this.bulkResponseConverter.Convert(response, null);
+        }
+
+        /// <inheritdoc />
+        Task<IDictionaryRange<string, Quaggan>> IRepository<string, Quaggan>.FindAllAsync()
+        {
+            IQuagganRepository self = this;
+            return self.FindAllAsync(CancellationToken.None);
+        }
+
+        /// <inheritdoc />
+        async Task<IDictionaryRange<string, Quaggan>> IRepository<string, Quaggan>.FindAllAsync(CancellationToken cancellationToken)
+        {
+            var request = new QuagganBulkRequest();
+            var response = await this.serviceClient.SendAsync<ICollection<QuagganDTO>>(request, cancellationToken).ConfigureAwait(false);
+            return this.bulkResponseConverter.Convert(response, null);
+        }
+
+        /// <inheritdoc />
+        Task<IDictionaryRange<string, Quaggan>> IRepository<string, Quaggan>.FindAllAsync(
+            ICollection<string> identifiers)
+        {
+            IQuagganRepository self = this;
+            return self.FindAllAsync(identifiers, CancellationToken.None);
+        }
+
+        /// <inheritdoc />
+        async Task<IDictionaryRange<string, Quaggan>> IRepository<string, Quaggan>.FindAllAsync(ICollection<string> identifiers, CancellationToken cancellationToken)
+        {
+            var request = new QuagganBulkRequest
+            {
+                Identifiers = identifiers.ToList()
+            };
+            var response = await this.serviceClient.SendAsync<ICollection<QuagganDTO>>(request, cancellationToken).ConfigureAwait(false);
+            return this.bulkResponseConverter.Convert(response, null);
+        }
+
+        /// <inheritdoc />
+        Task<Quaggan> IRepository<string, Quaggan>.FindAsync(string identifier)
+        {
+            IQuagganRepository self = this;
+            return self.FindAsync(identifier, CancellationToken.None);
+        }
+
+        /// <inheritdoc />
+        async Task<Quaggan> IRepository<string, Quaggan>.FindAsync(string identifier, CancellationToken cancellationToken)
+        {
+            var request = new QuagganDetailsRequest
+            {
+                Identifier = identifier
+            };
+            var response = await this.serviceClient.SendAsync<QuagganDTO>(request, cancellationToken).ConfigureAwait(false);
+            return this.responseConverter.Convert(response, null);
+        }
+
+        /// <inheritdoc />
+        ICollectionPage<Quaggan> IPaginator<Quaggan>.FindPage(int pageIndex)
+        {
+            var request = new QuagganPageRequest { Page = pageIndex };
+            var response = this.serviceClient.Send<ICollection<QuagganDTO>>(request);
+            return this.pageResponseConverter.Convert(response, pageIndex);
+        }
+
+        /// <inheritdoc />
+        ICollectionPage<Quaggan> IPaginator<Quaggan>.FindPage(int pageIndex, int pageSize)
+        {
+            var request = new QuagganPageRequest { Page = pageIndex, PageSize = pageSize };
+            var response = this.serviceClient.Send<ICollection<QuagganDTO>>(request);
+            return this.pageResponseConverter.Convert(response, pageIndex);
+        }
+
+        /// <inheritdoc />
+        Task<ICollectionPage<Quaggan>> IPaginator<Quaggan>.FindPageAsync(int pageIndex)
+        {
+            IQuagganRepository self = this;
+            return self.FindPageAsync(pageIndex, CancellationToken.None);
+        }
+
+        /// <inheritdoc />
+        async Task<ICollectionPage<Quaggan>> IPaginator<Quaggan>.FindPageAsync(int pageIndex, CancellationToken cancellationToken)
+        {
+            var request = new QuagganPageRequest
+        {
+                Page = pageIndex
+            };
+            var response = await this.serviceClient.SendAsync<ICollection<QuagganDTO>>(request, cancellationToken).ConfigureAwait(false);
+            return this.pageResponseConverter.Convert(response, pageIndex);
+        }
+
+        /// <inheritdoc />
+        Task<ICollectionPage<Quaggan>> IPaginator<Quaggan>.FindPageAsync(int pageIndex, int pageSize)
+        {
+            IQuagganRepository self = this;
+            return self.FindPageAsync(pageIndex, pageSize, CancellationToken.None);
+        }
+
+        /// <inheritdoc />
+        async Task<ICollectionPage<Quaggan>> IPaginator<Quaggan>.FindPageAsync(int pageIndex, int pageSize, CancellationToken cancellationToken)
+        {
+            var request = new QuagganPageRequest
+        {
+                Page = pageIndex,
+                PageSize = pageSize
+            };
+            var response = await this.serviceClient.SendAsync<ICollection<QuagganDTO>>(request, cancellationToken).ConfigureAwait(false);
+            return this.pageResponseConverter.Convert(response, pageIndex);
+        }
+    }
 }