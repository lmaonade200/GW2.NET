--- conflicted
+++ resolved
@@ -1,148 +1,132 @@
-﻿<?xml version="1.0" encoding="utf-8"?>
-<Project ToolsVersion="12.0" DefaultTargets="Build" xmlns="http://schemas.microsoft.com/developer/msbuild/2003">
-  <Import Project="$(MSBuildExtensionsPath)\$(MSBuildToolsVersion)\Microsoft.Common.props" Condition="Exists('$(MSBuildExtensionsPath)\$(MSBuildToolsVersion)\Microsoft.Common.props')" />
-  <PropertyGroup>
-    <MinimumVisualStudioVersion>12.0</MinimumVisualStudioVersion>
-    <Configuration Condition=" '$(Configuration)' == '' ">Debug</Configuration>
-    <Platform Condition=" '$(Platform)' == '' ">AnyCPU</Platform>
-    <ProjectGuid>{9937ADF8-CEB8-48F2-9E12-C259CD454C17}</ProjectGuid>
-    <OutputType>Library</OutputType>
-    <AppDesignerFolder>Properties</AppDesignerFolder>
-    <RootNamespace>GW2NET.V2.Skins</RootNamespace>
-    <AssemblyName>GW2NET.V2.Skins</AssemblyName>
-    <DefaultLanguage>en-US</DefaultLanguage>
-    <FileAlignment>512</FileAlignment>
-    <ProjectTypeGuids>{786C830F-07A1-408B-BD7F-6EE04809D6DB};{FAE04EC0-301F-11D3-BF4B-00C04F79EFBC}</ProjectTypeGuids>
-<<<<<<< HEAD
-    <TargetFrameworkProfile>Profile151</TargetFrameworkProfile>
-    <TargetFrameworkVersion>v4.6</TargetFrameworkVersion>
-    <SccProjectName>SAK</SccProjectName>
-    <SccLocalPath>SAK</SccLocalPath>
-    <SccAuxPath>SAK</SccAuxPath>
-    <SccProvider>SAK</SccProvider>
-=======
-    <TargetFrameworkProfile>Profile111</TargetFrameworkProfile>
-    <TargetFrameworkVersion>v4.5</TargetFrameworkVersion>
->>>>>>> df31f1e1
-  </PropertyGroup>
-  <PropertyGroup Condition=" '$(Configuration)|$(Platform)' == 'Debug|AnyCPU' ">
-    <DebugSymbols>true</DebugSymbols>
-    <DebugType>full</DebugType>
-    <Optimize>false</Optimize>
-    <OutputPath>bin\Debug\</OutputPath>
-    <DefineConstants>DEBUG;TRACE</DefineConstants>
-    <ErrorReport>prompt</ErrorReport>
-    <WarningLevel>4</WarningLevel>
-    <CodeAnalysisRuleSet>$(SolutionDir)GW2NET.ruleset</CodeAnalysisRuleSet>
-    <DocumentationFile>bin\Debug\GW2NET.V2.Skins.XML</DocumentationFile>
-  </PropertyGroup>
-  <PropertyGroup Condition=" '$(Configuration)|$(Platform)' == 'Release|AnyCPU' ">
-    <DebugType>pdbonly</DebugType>
-    <Optimize>true</Optimize>
-    <OutputPath>bin\Release\</OutputPath>
-    <DefineConstants>TRACE</DefineConstants>
-    <ErrorReport>prompt</ErrorReport>
-    <WarningLevel>4</WarningLevel>
-    <CodeAnalysisRuleSet>$(SolutionDir)GW2NET.ruleset</CodeAnalysisRuleSet>
-    <DocumentationFile>bin\Release\GW2NET.V2.Skins.XML</DocumentationFile>
-  </PropertyGroup>
-  <ItemGroup>
-    <!-- A reference to the entire .NET Framework is automatically included -->
-    <ProjectReference Include="..\GW2NET.Core\GW2NET.Core.csproj">
-      <Project>{05F3D999-0470-4123-8C80-AF4AC2385E7C}</Project>
-      <Name>GW2NET.Core</Name>
-    </ProjectReference>
-  </ItemGroup>
-  <ItemGroup>
-<<<<<<< HEAD
-    <Compile Include="Converters\ArmorSkinConverter.cs" />
-    <Compile Include="Converters\WeaponSkinConverters.cs">
-      <DependentUpon>WeaponSkinConverters.tt</DependentUpon>
-      <AutoGen>True</AutoGen>
-      <DesignTime>True</DesignTime>
-    </Compile>
-    <Compile Include="Converters\ItemRestrictionCollectionConverter.cs" />
-    <Compile Include="Converters\ItemRestrictionConverter.cs" />
-    <Compile Include="Converters\ArmorSkinConverters.cs">
-      <DependentUpon>ArmorSkinConverters.tt</DependentUpon>
-      <AutoGen>True</AutoGen>
-      <DesignTime>True</DesignTime>
-    </Compile>
-    <Compile Include="Converters\SkinConverters.cs">
-      <DependentUpon>SkinConverters.tt</DependentUpon>
-      <AutoGen>True</AutoGen>
-      <DesignTime>True</DesignTime>
-    </Compile>
-    <Compile Include="Converters\SkinFlagCollectionConverter.cs" />
-    <Compile Include="Converters\SkinFlagConverter.cs" />
-    <Compile Include="Converters\WeightClassConverter.cs" />
-    <Compile Include="Converters\DamageTypeConverter.cs" />
-    <Compile Include="Json\DetailsDTO.cs" />
-    <Compile Include="SkinBulkRequest.cs" />
-    <Compile Include="Converters\SkinConverter.cs" />
-    <Compile Include="Json\SkinDTO.cs" />
-    <Compile Include="SkinDetailsRequest.cs" />
-    <Compile Include="SkinDiscoveryRequest.cs" />
-    <Compile Include="SkinPageRequest.cs" />
-=======
-    <Compile Include="Converter\ArmorConverter.cs" />
-    <Compile Include="Converter\BackpackConverter.cs" />
-    <Compile Include="Converter\ItemRestrictionCollectionConverter.cs" />
-    <Compile Include="Converter\ItemRestrictionConverter.cs" />
-    <Compile Include="Converter\SkinFlagCollectionConverter.cs" />
-    <Compile Include="Converter\SkinFlagConverter.cs" />
-    <Compile Include="Converter\GatherinToolConverter.cs" />
-    <Compile Include="Converter\WeightClassConverter.cs" />
-    <Compile Include="Converter\DamageClassConverter.cs" />
-    <Compile Include="DataContracts\DetailsDataContract.cs" />
-    <Compile Include="Requests\SkinBulkRequest.cs" />
-    <Compile Include="Converter\SkinConverter.cs" />
-    <Compile Include="DataContracts\SkinDataContract.cs" />
-    <Compile Include="Requests\SkinDetailsRequest.cs" />
-    <Compile Include="Requests\SkinDiscoveryRequest.cs" />
-    <Compile Include="Requests\SkinPageRequest.cs" />
-    <Compile Include="SkinRepositoryFactory.cs" />
->>>>>>> df31f1e1
-    <Compile Include="SkinRepository.cs" />
-    <Compile Include="Converters\WeaponSkinConverter.cs" />
-    <Compile Include="Properties\AssemblyInfo.cs" />
-    <Compile Include="$(SolutionDir)SharedAssemblyInfo.cs">
-      <Link>Properties\SharedAssemblyInfo.cs</Link>
-    </Compile>
-  </ItemGroup>
-  <ItemGroup>
-    <None Include="Converters\ConverterTemplate.t4" />
-    <None Include="GW2NET.V2.Skins.nuspec" />
-    <None Include="packages.config" />
-    <AdditionalFiles Include="$(SolutionDir)stylecop.json" />
-  </ItemGroup>
-  <ItemGroup>
-    <Content Include="Converters\WeaponSkinConverters.tt">
-      <Generator>TextTemplatingFileGenerator</Generator>
-      <LastGenOutput>WeaponSkinConverters.cs</LastGenOutput>
-    </Content>
-    <Content Include="Converters\ArmorSkinConverters.tt">
-      <Generator>TextTemplatingFileGenerator</Generator>
-      <LastGenOutput>ArmorSkinConverters.cs</LastGenOutput>
-    </Content>
-    <Content Include="Converters\SkinConverters.tt">
-      <Generator>TextTemplatingFileGenerator</Generator>
-      <LastGenOutput>SkinConverters.cs</LastGenOutput>
-    </Content>
-  </ItemGroup>
-  <ItemGroup>
-    <Service Include="{508349B6-6B84-4DF5-91F0-309BEEBAD82D}" />
-  </ItemGroup>
-  <ItemGroup>
-    <Analyzer Include="..\..\packages\StyleCop.Analyzers.1.0.0-beta013\analyzers\dotnet\cs\Newtonsoft.Json.dll" />
-    <Analyzer Include="..\..\packages\StyleCop.Analyzers.1.0.0-beta013\analyzers\dotnet\cs\StyleCop.Analyzers.dll" />
-  </ItemGroup>
-  <Import Project="$(MSBuildExtensionsPath32)\Microsoft\Portable\$(TargetFrameworkVersion)\Microsoft.Portable.CSharp.targets" />
-  <!-- To modify your build process, add your task inside one of the targets below and uncomment it. 
-       Other similar extension points exist, see Microsoft.Common.targets.
-  <Target Name="BeforeBuild">
-  </Target>
-  <Target Name="AfterBuild">
-  </Target>
-  -->
+﻿<?xml version="1.0" encoding="utf-8"?>
+<Project ToolsVersion="12.0" DefaultTargets="Build" xmlns="http://schemas.microsoft.com/developer/msbuild/2003">
+  <Import Project="$(MSBuildExtensionsPath)\$(MSBuildToolsVersion)\Microsoft.Common.props" Condition="Exists('$(MSBuildExtensionsPath)\$(MSBuildToolsVersion)\Microsoft.Common.props')" />
+  <PropertyGroup>
+    <MinimumVisualStudioVersion>12.0</MinimumVisualStudioVersion>
+    <Configuration Condition=" '$(Configuration)' == '' ">Debug</Configuration>
+    <Platform Condition=" '$(Platform)' == '' ">AnyCPU</Platform>
+    <ProjectGuid>{9937ADF8-CEB8-48F2-9E12-C259CD454C17}</ProjectGuid>
+    <OutputType>Library</OutputType>
+    <AppDesignerFolder>Properties</AppDesignerFolder>
+    <RootNamespace>GW2NET.V2.Skins</RootNamespace>
+    <AssemblyName>GW2NET.V2.Skins</AssemblyName>
+    <DefaultLanguage>en-US</DefaultLanguage>
+    <FileAlignment>512</FileAlignment>
+    <ProjectTypeGuids>{786C830F-07A1-408B-BD7F-6EE04809D6DB};{FAE04EC0-301F-11D3-BF4B-00C04F79EFBC}</ProjectTypeGuids>
+    <TargetFrameworkProfile>Profile151</TargetFrameworkProfile>
+    <TargetFrameworkVersion>v4.6</TargetFrameworkVersion>
+    <SccProjectName>SAK</SccProjectName>
+    <SccLocalPath>SAK</SccLocalPath>
+    <SccAuxPath>SAK</SccAuxPath>
+    <SccProvider>SAK</SccProvider>
+  </PropertyGroup>
+  <PropertyGroup Condition=" '$(Configuration)|$(Platform)' == 'Debug|AnyCPU' ">
+    <DebugSymbols>true</DebugSymbols>
+    <DebugType>full</DebugType>
+    <Optimize>false</Optimize>
+    <OutputPath>bin\Debug\</OutputPath>
+    <DefineConstants>DEBUG;TRACE</DefineConstants>
+    <ErrorReport>prompt</ErrorReport>
+    <WarningLevel>4</WarningLevel>
+    <CodeAnalysisRuleSet>$(SolutionDir)GW2NET.ruleset</CodeAnalysisRuleSet>
+    <DocumentationFile>bin\Debug\GW2NET.V2.Skins.XML</DocumentationFile>
+  </PropertyGroup>
+  <PropertyGroup Condition=" '$(Configuration)|$(Platform)' == 'Release|AnyCPU' ">
+    <DebugType>pdbonly</DebugType>
+    <Optimize>true</Optimize>
+    <OutputPath>bin\Release\</OutputPath>
+    <DefineConstants>TRACE</DefineConstants>
+    <ErrorReport>prompt</ErrorReport>
+    <WarningLevel>4</WarningLevel>
+    <CodeAnalysisRuleSet>$(SolutionDir)GW2NET.ruleset</CodeAnalysisRuleSet>
+    <DocumentationFile>bin\Release\GW2NET.V2.Skins.XML</DocumentationFile>
+  </PropertyGroup>
+  <ItemGroup>
+    <!-- A reference to the entire .NET Framework is automatically included -->
+    <ProjectReference Include="..\GW2NET.Core\GW2NET.Core.csproj">
+      <Project>{05F3D999-0470-4123-8C80-AF4AC2385E7C}</Project>
+      <Name>GW2NET.Core</Name>
+    </ProjectReference>
+  </ItemGroup>
+  <ItemGroup>
+    <Compile Include="Converters\ArmorSkinConverter.cs" />
+    <Compile Include="Converters\GatheringToolSkinConverters.cs">
+      <DependentUpon>GatheringToolSkinConverters.tt</DependentUpon>
+      <AutoGen>True</AutoGen>
+      <DesignTime>True</DesignTime>
+    </Compile>
+    <Compile Include="Converters\WeaponSkinConverters.cs">
+      <DependentUpon>WeaponSkinConverters.tt</DependentUpon>
+      <AutoGen>True</AutoGen>
+      <DesignTime>True</DesignTime>
+    </Compile>
+    <Compile Include="Converters\ItemRestrictionCollectionConverter.cs" />
+    <Compile Include="Converters\ItemRestrictionConverter.cs" />
+    <Compile Include="Converters\ArmorSkinConverters.cs">
+      <DependentUpon>ArmorSkinConverters.tt</DependentUpon>
+      <AutoGen>True</AutoGen>
+      <DesignTime>True</DesignTime>
+    </Compile>
+    <Compile Include="Converters\SkinConverters.cs">
+      <DependentUpon>SkinConverters.tt</DependentUpon>
+      <AutoGen>True</AutoGen>
+      <DesignTime>True</DesignTime>
+    </Compile>
+    <Compile Include="Converters\SkinFlagCollectionConverter.cs" />
+    <Compile Include="Converters\SkinFlagConverter.cs" />
+    <Compile Include="Converters\WeightClassConverter.cs" />
+    <Compile Include="Converters\DamageTypeConverter.cs" />
+    <Compile Include="Json\DetailsDTO.cs" />
+    <Compile Include="SkinBulkRequest.cs" />
+    <Compile Include="Converters\SkinConverter.cs" />
+    <Compile Include="Json\SkinDTO.cs" />
+    <Compile Include="SkinDetailsRequest.cs" />
+    <Compile Include="SkinDiscoveryRequest.cs" />
+    <Compile Include="SkinPageRequest.cs" />
+    <Compile Include="SkinRepository.cs" />
+    <Compile Include="Converters\WeaponSkinConverter.cs" />
+    <Compile Include="Properties\AssemblyInfo.cs" />
+    <Compile Include="$(SolutionDir)SharedAssemblyInfo.cs">
+      <Link>Properties\SharedAssemblyInfo.cs</Link>
+    </Compile>
+  </ItemGroup>
+  <ItemGroup>
+    <None Include="Converters\ConverterTemplate.t4" />
+    <None Include="GW2NET.V2.Skins.nuspec" />
+    <None Include="packages.config" />
+    <AdditionalFiles Include="$(SolutionDir)stylecop.json" />
+  </ItemGroup>
+  <ItemGroup>
+    <Content Include="Converters\GatheringToolSkinConverters.tt">
+      <Generator>TextTemplatingFileGenerator</Generator>
+      <LastGenOutput>GatheringToolSkinConverters.cs</LastGenOutput>
+    </Content>
+    <Content Include="Converters\WeaponSkinConverters.tt">
+      <Generator>TextTemplatingFileGenerator</Generator>
+      <LastGenOutput>WeaponSkinConverters.cs</LastGenOutput>
+    </Content>
+    <Content Include="Converters\ArmorSkinConverters.tt">
+      <Generator>TextTemplatingFileGenerator</Generator>
+      <LastGenOutput>ArmorSkinConverters.cs</LastGenOutput>
+    </Content>
+    <Content Include="Converters\SkinConverters.tt">
+      <Generator>TextTemplatingFileGenerator</Generator>
+      <LastGenOutput>SkinConverters.cs</LastGenOutput>
+    </Content>
+  </ItemGroup>
+  <ItemGroup>
+    <Service Include="{508349B6-6B84-4DF5-91F0-309BEEBAD82D}" />
+  </ItemGroup>
+  <ItemGroup>
+    <Analyzer Include="..\..\packages\StyleCop.Analyzers.1.0.0-beta013\analyzers\dotnet\cs\Newtonsoft.Json.dll" />
+    <Analyzer Include="..\..\packages\StyleCop.Analyzers.1.0.0-beta013\analyzers\dotnet\cs\StyleCop.Analyzers.dll" />
+  </ItemGroup>
+  <Import Project="$(MSBuildExtensionsPath32)\Microsoft\Portable\$(TargetFrameworkVersion)\Microsoft.Portable.CSharp.targets" />
+  <!-- To modify your build process, add your task inside one of the targets below and uncomment it. 
+       Other similar extension points exist, see Microsoft.Common.targets.
+  <Target Name="BeforeBuild">
+  </Target>
+  <Target Name="AfterBuild">
+  </Target>
+  -->
 </Project>